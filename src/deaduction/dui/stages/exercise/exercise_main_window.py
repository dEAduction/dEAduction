--- conflicted
+++ resolved
@@ -33,13 +33,10 @@
                                Slot,
                                QEvent,
                                QSettings,
-<<<<<<< HEAD
                                QModelIndex,
                                QTimer)
-=======
-                               QModelIndex)
+
 from PySide2.QtGui import QColor
->>>>>>> afddf567
 
 from PySide2.QtWidgets import (QMainWindow,
                                QMessageBox,
@@ -214,6 +211,7 @@
         self.close_coordinator = None  # Method set up by Coordinator
 
         self.__connect_signals()
+        # 1s to allow correct geometry(?)
         QTimer.singleShot(1000, self.__init_help_window)
         self.freeze()  # Wait for data before allowing user actions.
 
@@ -464,6 +462,9 @@
 
     @property
     def current_selection(self):
+        """
+        Note that the selection is not ordered by click time.
+        """
         sel_objs = self.ecw.objects_wgt.selected_items()
         sel_props = self.ecw.props_wgt.selected_items()
         return sel_objs + sel_props
@@ -661,12 +662,7 @@
         mark_user_selected().
         """
 
-<<<<<<< HEAD
-        self.target_selected = not self.target_selected if on is None else on
-        self.ecw.target_wgt.mark_user_selected(self.target_selected)
-=======
         self.target_selected = not self.target_selected
->>>>>>> afddf567
 
     @Slot(MathObjectWidgetItem)
     def process_context_double_click(self, index):
@@ -707,7 +703,6 @@
         MathObjectWidgetItem if they are MathObject.
         """
 
-        # FIXME!!!
         self.empty_current_selection()
         for item in selection:
             # Determine math_object and MathWidgetItem
@@ -717,24 +712,6 @@
                     MathObjectWidgetItem.from_math_object(item)
 
             item.select()
-            #     # item = self.context_item_from_math_object(item)
-            # else:
-            #     math_object = item.math_object
-            #
-            # # Select item in the pertinent MathObjectWidget
-            # math_wdg = self.ecw.props_wgt if math_object.math_type.is_prop() \
-            #     else self.ecw.objects_wgt
-            # math_wdg.select_item(item)
-
-            #     if item.math_type.is_prop():
-            #         item = self.ecw.props_wgt.item_from_logic(item)
-            #     else:
-            #         item = self.ecw.objects_wgt.item_from_logic(item)
-            # self.process_context_click(item)
-
-        # # Select target if no selection:
-        # if not selection:
-        #     self.process_target_click(None)
 
         if target_selected:
             self.process_target_click()
@@ -820,21 +797,6 @@
         # print(user_action)
         success, msg = await self.simulate_user_action(user_action, duration,
                                                        execute_action=False)
-        # log.debug("  -->" + str(success) + msg)
-        # self.simulate_selection(proof_step.selection)
-        # # Check button or statement
-        # if proof_step.button_name:
-        #     button = ActionButton.from_name.get(proof_step.button_name)
-        #     if button:
-        #         self.ecw.freeze(False)
-        #         await button.simulate(duration=duration)
-        #         self.ecw.freeze(self.freezed)
-        # elif proof_step.statement_name:
-        #     name = proof_step.statement_name
-        #     item = StatementsTreeWidgetItem.from_name.get(name)
-        #     if name:
-        #         await item.simulate(duration=duration)
-
     ##################
     ##################
     # Update methods #
@@ -924,25 +886,6 @@
         # self.ecw.target_wgt.mark_user_selected(self.target_selected)
         self.current_goal = new_goal
 
-<<<<<<< HEAD
-        # Reconnect Context area signals and slots
-        self.ecw.objects_wgt.clicked.connect(self.process_context_click)
-        self.ecw.props_wgt.clicked.connect(self.process_context_click)
-        self.ecw.objects_wgt.doubleClicked.connect(
-            self.process_context_double_click)
-        self.ecw.props_wgt.doubleClicked.connect(
-            self.process_context_double_click)
-
-        # Target
-        target_lbl = self.ecw.target_wgt.target_label
-        target_lbl.clicked.connect(self.process_target_click)
-        target_lbl.double_clicked.connect(self.process_target_double_click)
-
-        # self.ecw.target_wgt.double_clicked.connect(
-        #     self.process_target_double_click)
-
-=======
->>>>>>> afddf567
         # NB: there seems to be a bug in Qt,
         #  self.ecw.target_wgt.mousePressEvent is not called when
         #  self.ecw.target_wgt.target_label format is set to richText (!)
