--- conflicted
+++ resolved
@@ -6,12 +6,10 @@
 from deaduction.pylib.pattern_math_obj import PatternMathObject
 from deaduction.pylib.math_display.display_data import (latex_from_node,
                                                         latex_from_quant_node,
-                                                        needs_paren,
-                                                        lean_from_node)
+                                                        needs_paren)
 from deaduction.pylib.math_display.pattern_init import (pattern_latex,
                                                         pattern_text,
-                                                        pattern_latex_for_type,
-                                                        pattern_lean)
+                                                        pattern_latex_for_type)
 from deaduction.pylib.math_display.display import abstract_string_to_string
 from deaduction.pylib.math_display.display_math import (shallow_latex_to_text,
                                                         latex_to_text_func)
@@ -112,11 +110,6 @@
 
 
 def lean_shape(self: MathObject) -> []:
-<<<<<<< HEAD
-    if self.node in lean_from_node:
-        shape = list(lean_from_node[self.node])
-        return shape
-=======
     """
     Shape for lean format. See the shape() method doc.
     """
@@ -145,7 +138,6 @@
                  else item for item in shape]
 
     return shape
->>>>>>> 212dd9ae
 
 
 def latex_shape(self: MathObject, is_type=False, text=False,
