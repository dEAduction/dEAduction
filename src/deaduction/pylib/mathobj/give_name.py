"""
##################################################
# give_name.py : provide names for new variables #
##################################################

Author(s)     : Frédéric Le Roux frederic.le-roux@imj-prg.fr
Maintainer(s) : Frédéric Le Roux frederic.le-roux@imj-prg.fr
Created       : 07 2020 (creation)
Repo          : https://github.com/dEAduction/dEAduction

Copyright (c) 2020 the dEAduction team

This file is part of dEAduction.

    dEAduction is free software: you can redistribute it and/or modify it under
    the terms of the GNU General Public License as published by the Free
    Software Foundation, either version 3 of the License, or (at your option)
    any later version.

    dEAduction is distributed in the hope that it will be useful, but WITHOUT
    ANY WARRANTY; without even the implied warranty of MERCHANTABILITY or
    FITNESS FOR A PARTICULAR PURPOSE.  See the GNU General Public License for
    more details.

    You should have received a copy of the GNU General Public License along
    with dEAduction.  If not, see <https://www.gnu.org/licenses/>.
"""
from typing import List
import logging

from deaduction.pylib.mathobj import MathObject
from deaduction.config.config import (EXERCISE)

import deaduction.pylib.config.vars as cvars

log = logging.getLogger(__name__)
EXERCISE.PROPERTY_COUNTER = 1

def get_new_hyp(goal) -> str:
    """
    Call get_new_hyp_from_forbidden_names with a list of forbidden names
    that are the current goal's variables' names.
    :param goal: current goal
    :return:
    """
    forbidden_names = goal.extract_vars_names()
    return get_new_hyp_from_forbidden_names(forbidden_names)

<<<<<<< HEAD
def get_new_hyp_from_forbidden_names(forbidden_names: [str]):
    """Find a fresh name for a new property
=======

def get_new_hyp_from_forbidden_names(forbidden_names: [str]) -> str:
    """
    Find a fresh name for a new property.
>>>>>>> 110af292
    The name is 'Hn' where n is the least integer such that Hn has never
    been given by the present function, and Hn is not in the current context.
    Makes use of the Python global var Global.PROPERTY_COUNTER.

    :param forbidden_names: list of names of variables in the context
    :return:                str, a fresh name
    """

    counter = EXERCISE.PROPERTY_COUNTER
    potential_name = 'H' + str(counter)
    while potential_name in forbidden_names:
        counter += 1
        potential_name = 'H' + str(counter)
    EXERCISE.PROPERTY_COUNTER = counter + 1
    return potential_name


def give_local_name(math_type: MathObject,
                    body: MathObject,
                    hints: [str] = [],
                    forbidden_vars: [MathObject] = []) -> str:
    """
    Attribute a name to a local variable. See give_name below.
    Mainly computes all pertinent forbidden variables, by adding vars from
    body to the forbidden_vars list.

    :param math_type:       MathObject type of new variable
    :param body:            a MathObject inside which the new name will serve
                            as a bound variable
    :param hints:           a list of hints (str) for the future name
    :param forbidden_vars:  list of vars (MathObject) whose names are forbidden
    :return:                str, a name for the new variable
    """

    additional_forbidden_vars = body.extract_local_vars()
    names = [var.info['name'] for var in forbidden_vars]
    log.debug(f'Giving name to bound var, a priori forbidden names ={names}')
    more_names = [var.info['name'] for var in additional_forbidden_vars]
    log.debug(f'Additional forbidden names ={more_names}')
    forbidden_vars.extend(additional_forbidden_vars)
    return give_name(math_type, forbidden_vars, hints)


def give_global_name(math_type:MathObject,
                     goal,
                     hints: [str] = []) -> str:
    """
    Attribute a name to a global variable. See give_name below.
    Here the forbidden variables are all variables from the context.

    :param math_type:   PropObj type of new variable
    :param goal:        current_goal
    :param hints:       a list of hints for the future name
    :return:            a name for the new variable
    """
    forbidden_vars = goal.extract_vars()
    return give_name(math_type, forbidden_vars, hints)


def give_name(math_type,
              forbidden_vars: [MathObject],
              hints: [str] = []) -> str:
    """
    Provide a name for a new variable.
    Roughly speaking,
        - look if math_type has a name which starts with an uppercase letter,
        and if so add the corresponding lowercase letter as the main hint
        - if the hint is not in forbidden_names then it will be the name ; in
        the opposite case we will try the letters in alphabetical order from
        the hint.

    If EXERCISE.USE_PRIMES_FOR_VARIABLES_NAMES is True, then will try to use
    prime: e.g. if hint = ["x"] but "x" is already used, if math_type equals
    the math_type of x, then "x'" will be tried, and even "x''" if
    EXERCISE.USE_SECONDS_FOR_VARIABLES_NAMES is True.

    Exception: if math_type = set xxx, (the variable denotes a subset),
    attribute an uppercase letter

    NB : if x : X but the property 'x belongs to A' is in context, then
    math_type could be A for a better hinting.

    :param math_type:       PropObj type of new variable
    :param forbidden_vars:  list of variables that must be avoided
    :param hints:           a hint for the future name
    :return:                a name for the new variable
    """

    # FIXME: choice of names needs to be improved!

    # List of forbidden names (with repeat)
    forbidden_names = [var.info['name'] for var in forbidden_vars]
    log.debug(f"giving name to var, hints = {hints} type={math_type}")
    log.debug(f"forbidden names: {forbidden_names}")

    ######################
    # special math types #
    ######################
    # Subsets will be named with uppercase letters
    if math_type.node in ['SET', 'TYPE', 'PROP']:
        upper_case_name = True
    else:
        upper_case_name = False

    # Properties are named 'Hn' where n is an integer
    if math_type.is_prop():
        return get_new_hyp_from_forbidden_names(forbidden_names)

    ##################
    # Managing hints #
    ##################
    # Avoid bad hints, e.g. for families where hints could be {E_i, i in I}
    # All hints have to be acceptable variable names!
    alphabet_lower = "abcdefghijklmnopqrstuvwxyz"
    alphabet_upper = "ABCDEFGHIJKLMNOPQRSTUVWXYZ"
    alphabet = alphabet_lower + alphabet_upper
    for hint in hints:
        if hint not in alphabet:
            hints.remove(hint)

    if upper_case_name:
        hints = [hint[0].upper() for hint in hints]
        # Each hint is one uppercase letter
    else:
        hints = [hint[0].lower() for hint in hints]
        # Each hint is one lowercase letter

    # Lower case: add main hint (in pole position)
    # according to math_type's name
    # e.g. math_type is "X" -> hint[0] = 'x'
    if (not upper_case_name) and 'name' in math_type.info:
        type_name = math_type.info["name"]
        if type_name[0] in alphabet_upper:
            hint = type_name[0].lower()
            # Insert iff hint is not already in hints
            insert_maybe(hints, hint, position=0)

    # Standard hints
    standard_hints = ['A'] if math_type.node.startswith('SET') \
        else ['X'] if math_type.is_type(is_math_type=True) \
        else ['P'] if math_type.is_prop(is_math_type=True) \
        else ['f'] if math_type.is_function(is_math_type=True) \
        else ['n', 'm', 'p'] if math_type.is_nat(is_math_type=True) \
        else ['x']
    for standard_hint in standard_hints:
        insert_maybe(hints, standard_hint)

    ##########################################################
    # First trial: use hints, maybe with primes if permitted #
    ##########################################################
    for potential_name in hints:
        # Try each hints successively
        log.debug(f"trying {potential_name}...")
        if potential_name not in forbidden_names:
            new_name = potential_name
            return new_name
        # If hint = "x" and this is already the name of a variable with the
        # same math_type as the variable we want to name,
        # then try to use "x'"
<<<<<<< HEAD
        elif cvars.get("display.use_primes_for_variables_names"):
            # here potential_name are assumed to be the name of some variable
=======
        elif EXERCISE.USE_PRIMES_FOR_VARIABLES_NAMES:
            # Here potential_name are assumed to be the name of some variable
>>>>>>> 110af292
            name = potential_name
            index_ = forbidden_names.index(name)
            variable = forbidden_vars[index_]
            potential_name = name + "'"
            log.debug(f"Trying {potential_name}...")
            if math_type == variable.math_type:
                # Use "x'" only if "x" has the same type
                if potential_name not in forbidden_names:
                    return potential_name
<<<<<<< HEAD
                elif cvars.get('display.use_seconds_for_variables_names'):
=======
                elif EXERCISE.USE_SECONDS_FOR_VARIABLES_NAMES:
                    # Try to use "x''"
>>>>>>> 110af292
                    name = potential_name
                    index_ = forbidden_names.index(name)
                    variable = forbidden_vars[index_]
                    potential_name = name + "'"
                    log.debug(f"Trying {potential_name}...")
                    if math_type == variable.math_type \
                            and not potential_name.endswith("'''") \
                            and potential_name not in forbidden_names:
                        return potential_name

    ########################################################
    # Second trial: use alphabetical order from first hint #
    ########################################################
    starting_name = hints[0]
    counter = 0
    potential_name = starting_name
    max_letters = 3  # NB : must be ≤ 26 !
    while potential_name in forbidden_names and counter < max_letters + 1:
        potential_name = next_(potential_name)
        counter += 1
    if counter != max_letters:
        return potential_name
    #########################################
    # last trial: starting_name + subscript #
    #########################################
    # TODO: use index in utf8
    potential_name = starting_name
    counter = 0
    while potential_name + '_' + str(counter) in forbidden_names:
        counter += 1
    return potential_name + '_' + str(counter)


#########
# UTILS #
#########
def next_(letter: str) -> str:
    """
    Given a letter, return the next letter in the alphabet
    """
    lower_list = "abcdefghijklmnopqrstuvwxyz"
    upper_list = "ABCDEFGHIJKLMNOPQRSTUVWXYZ"
    utf8_subscript_digits = "₀₁₂₃₄"  # TODO
    if letter in lower_list:
        return next_in_list(letter, lower_list)
    elif letter in upper_list:
        return next_in_list(letter, upper_list)
    elif letter in utf8_subscript_digits:
        return next_in_list(letter, utf8_subscript_digits)


def next_in_list(letter: str, letters: List[str]):
    """
    Given a letter that is certified to belongs to letters,
    provide the next letter ( mod len(letters) )
    """
    index = letters.index(letter) + 1
    if index < len(letters):
        return letters[index]
    else:
        return letters[0]


def insert_maybe(L: list, item, position=None):
    """Insert in a list if item is not already in"""
    if item in L:
        return
    else:
        if position is None:
            position = len(L)
        L.insert(position, item)<|MERGE_RESOLUTION|>--- conflicted
+++ resolved
@@ -28,6 +28,8 @@
 from typing import List
 import logging
 
+import deaduction.pylib.logger as logger
+
 from deaduction.pylib.mathobj import MathObject
 from deaduction.config.config import (EXERCISE)
 
@@ -46,15 +48,10 @@
     forbidden_names = goal.extract_vars_names()
     return get_new_hyp_from_forbidden_names(forbidden_names)
 
-<<<<<<< HEAD
-def get_new_hyp_from_forbidden_names(forbidden_names: [str]):
-    """Find a fresh name for a new property
-=======
 
 def get_new_hyp_from_forbidden_names(forbidden_names: [str]) -> str:
     """
     Find a fresh name for a new property.
->>>>>>> 110af292
     The name is 'Hn' where n is the least integer such that Hn has never
     been given by the present function, and Hn is not in the current context.
     Makes use of the Python global var Global.PROPERTY_COUNTER.
@@ -214,13 +211,8 @@
         # If hint = "x" and this is already the name of a variable with the
         # same math_type as the variable we want to name,
         # then try to use "x'"
-<<<<<<< HEAD
         elif cvars.get("display.use_primes_for_variables_names"):
             # here potential_name are assumed to be the name of some variable
-=======
-        elif EXERCISE.USE_PRIMES_FOR_VARIABLES_NAMES:
-            # Here potential_name are assumed to be the name of some variable
->>>>>>> 110af292
             name = potential_name
             index_ = forbidden_names.index(name)
             variable = forbidden_vars[index_]
@@ -230,12 +222,7 @@
                 # Use "x'" only if "x" has the same type
                 if potential_name not in forbidden_names:
                     return potential_name
-<<<<<<< HEAD
                 elif cvars.get('display.use_seconds_for_variables_names'):
-=======
-                elif EXERCISE.USE_SECONDS_FOR_VARIABLES_NAMES:
-                    # Try to use "x''"
->>>>>>> 110af292
                     name = potential_name
                     index_ = forbidden_names.index(name)
                     variable = forbidden_vars[index_]
