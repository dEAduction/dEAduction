"""
#########################################################
# actions_widgets_classes.py : exercise actions widgets #
#########################################################

    Provide widgets classes for an exercise's actions area, that is the
    two rows of action buttons (logic buttons and proof techniques
    buttons) and the so-called statements tree : course definitions,
    theorems and exercises used as theorems are displayed in a tree
    whose structure is that of the course. Those widgets will be
    instantiated in ExerciseCentralWidget, which itself will be
    instantiated as an attribute of ExerciseMainWindow. Provided
    classes:
        - ActionButton;
        - ActionButtonsWidget;
        - StatementsTreeWidgetNode;
        - StatementsTreeWidgetItem;
        - StatementsTreeWidget.

Author(s)      : Kryzar <antoine@hugounet.com>
Maintainers(s) : Kryzar <antoine@hugounet.com>
Date           : July 2020

Copyright (c) 2020 the dEAduction team

This file is part of d∃∀duction.

    d∃∀duction is free software: you can redistribute it and/or modify
    it under the terms of the GNU General Public License as published by
    the Free Software Foundation, either version 3 of the License, or
    (at your option) any later version.

    d∃∀duction is distributed in the hope that it will be useful,
    but WITHOUT ANY WARRANTY; without even the implied warranty of
    MERCHANTABILITY or FITNESS FOR A PARTICULAR PURPOSE.  See the
    GNU General Public License for more details.

    You should have received a copy of the GNU General Public License
    along with d∃∀duction. If not, see <https://www.gnu.org/licenses/>.
"""

import              logging
from pathlib import Path
from typing import  Dict

from PySide2.QtGui     import ( QBrush,
                                QColor,
                                QIcon,
                                QCursor)
from PySide2.QtCore    import ( Signal,
                                Slot,
                                Qt)
from PySide2.QtWidgets import ( QHBoxLayout,
                                QPushButton,
                                QWidget)
from PySide2.QtWidgets import ( QTreeWidget,
                                QTreeWidgetItem,
                                QToolTip)

<<<<<<< HEAD
from deaduction.pylib.config.i18n import   _
from deaduction.pylib.actions     import   Action
from deaduction.pylib.coursedata  import ( Definition,
=======
from deaduction.config           import ( user_config,
                                          SESSION,
                                          _ )
from deaduction.pylib.actions    import   Action
from deaduction.pylib.coursedata import ( Definition,
>>>>>>> 110af292
                                          Exercise,
                                          Statement,
                                          Theorem)
from deaduction.dui.utils         import   set_selectable

import deaduction.pylib.config.vars as cvars
import deaduction.pylib.utils.filesystem as fs

log = logging.getLogger(__name__)

#################################
# Action button widgets classes #
#################################

# Classes for the two rows of buttons (e.g. ∀ button) in the Actions
# area of the exercise window. Each button is coded as an instance of
# the class ActionButton and each row essentially is a container of
# instances of ActionButton coded as an instance of ActionButtonsWidget.


class ActionButton(QPushButton):
    """
    Class for so-called 'action buttons' (e.g. '∀' button). Each
    instance of this class is associated to an instance of the class
    Action (self.action). This instance contains
    all information required by L∃∀N. Furthermore, each
    such instance also contains all required cosmetic information
    for the graphical interface, that is a symbol and a caption.
    Therefore, all one needs to instantiate ActionButton is an instance
    of the class Action.

    Let exercisemainwindow be the instance of the class ExerciseMainWindow
    of which self is a child. When self is clicked on:
        1. the signal self.__statement_triggered is emitted;
        2. this signal is received in exercisemainwindow.server_task;
        3. exercisemainwindow.__server_call_action is called and from
           there on the current goal, optional current selection (user
           selected objects and properties) and self are pre-processed.
           If everything is ok, everything is sent to L∃∀N. Otherwise,
           additional info may be asked to the user, such as missing
           parameters.
    Behavior is analogous to StatementsTreeWidgetItem's.

    :attribute action Action: The instance of the Action class self was
        instantiated with.
    :attribute action_triggered (Signal(ActionButton)): A Signal with
        self as an argument, emitted when self is clicked on.
    """

    def __init__(self, action: Action):
        """
        Init self with an instance of the class Action. Set text,
        tooltip and keep the given action as an attribute. When self is
        clicked on, emit the signal self.action_triggered.

        :param action: The instance of the class Action one wants
            self to be associated with.
        """

        super().__init__()

        self.action = action

        self.setText(action.symbol)
        self.setToolTip(action.caption)
        self.clicked.connect(self._emit_action)
        # Modify arrow appearance when over a button
        self.setCursor(QCursor(Qt.PointingHandCursor))

    @Slot()
    def _emit_action(self):
        """
        Emit the signal self.action_triggered with self as an argument.
        This slot is connected to ActionButton.clicked signal in
        self.__init__.
        """

        self.action_triggered.emit(self)


# We wish to have an ActionButton class attribute called
# action_triggered and defined as Signal(ActionButton). At first, one
# may define it in ActionButton.__init__. However, doing this will raise
# an exception because in ActionButton.__init__, the class ActionButton
# is not *yet* defined. The workaround is to define this class attribute
# outside of the class definition, as followed.
ActionButton.action_triggered = Signal(ActionButton)


class ActionButtonsWidget(QWidget):
    """
    A container class to create and display an ordered row of instances
    of the class Action as buttons (instances of the class
    ActionButton). Each element of this list inits an instance of the
    class ActionButton; this instance is set to be a child of self and
    is kept as an attribute in self.buttons.

    :param buttons [ActionButton]: The list of instances of the class
        ActionButton created and displayed in self.__init__. This
        attribute makes accessing them painless.
    """

    def __init__(self, actions: [Action]):
        """
        Init self with an ordered list of instances of the class Action.

        :param actions: The list of instances of the class Action one
            wants to create buttons from.
        """

        super().__init__()

        # TODO: make self.buttons a property?
        self.buttons = []

        main_layout = QHBoxLayout()
        main_layout.setContentsMargins(0, 0, 0, 0)

        for action in actions:
            action_button = ActionButton(action)
            main_layout.addWidget(action_button)
            self.buttons.append(action_button)

        main_layout.addStretch()

        self.setLayout(main_layout)


##############################
# Statements widgets classes #
##############################

# Statements (definition, theorem, exercise (the class Exercise inherits
# from the class Theorem)) to be called while solving an exercise are
# coded in the following classes. In the graphical interface, those
# statements are represented in a tree (StatementsTreeWidget) preserving
# the course structure:
#   - each node (StatementsTreeWidgetNode) corresponds to a course
#     chapter/section/… (e.g. 'Topological spaces');
#   - each leaf (StatementsTreeWidgetItem) corresponds to a statement
#     (e.g. 'Bolzano-Weierstrass theorem').
# Even though StatementsTreeWidgetItem and StatementsTreeWidgetNode are
# not protected nor private, they should not be instantiated outside
# this module. The so-called 'statements tree' is automatically created
# by StatementsTreeWidget.__init__ given an ordered list of instances of
# the Statement class and it is this method which instantiates the items
# and nodes.


class StatementsTreeWidgetItem(QTreeWidgetItem):
    """
    This class is a tree item (inherits from QTreeWidgetItem) in charge
    of displaying an instance of the class (or child of) Statement.
    This instance contains all L∃∀N-understandable data and is kept as a
    class attribute (self.statement). Since such an instance itself
    contains cosmetic data (e.g. a title), one only needs an instance of
    the class Statement to instantiate a StatementsTreeWidgetItem.

    Let exercisemainwindow be the instance of the class ExerciseMainWindow
    of which self is a child. When self is is clicked on:
        1. the signal exercisemainwindow.__statement_triggered is
           emitted;
        2. this signal is received in exercisemainwindow.server_task;
        3. exercisemainwindow.__server_call_statement is called and the
           current goal, the user selection (obj. and prop.) and self
           are sent to L∃∀N for processing and eventually updating the
           interface to a new goal.
        3. exercisemainwindow.__server_call_statement is called and from
           there on the current goal, optional current selection (user
           selected objects and properties) and self are pre-processed.
           If everything is ok, everything is sent to L∃∀N.
    Behavior is analogous to ActionButton's.

    :attribute statement Statement: The instance of the class (or child
        of) Statement associated to self.
    """

    def __init__(self, statement: Statement):
        """
        Init self with an instance of the class (or child of) Statement.

        :param statement: The instance of the class (or child) one wants
            to associate to self.
        """
        if StatementsTreeWidget.show_lean_name_for_statements:
            to_display = [statement.pretty_name, statement.lean_name]
        else:
            to_display = [statement.pretty_name]

        super().__init__(None, to_display)

        self.statement = statement

        # Print second col. in gray
        self.setForeground(1, QBrush(QColor('gray')))
        # TODO: use mono font for lean name column (column 1)

        # Print icon (D for definition, T for theorem, etc)
        icons_base_dir = cvars.get("icons.path")
        icons_type     = cvars.get("icons.letter_type")

        icons_dir = fs.path_helper(icons_base_dir) / icons_type
        if isinstance(statement, Definition):
            path = icons_dir / 'd.png'
        elif isinstance(statement, Exercise):
            path = icons_dir / 'e.png'
        elif isinstance(statement, Theorem):
            path = icons_dir / 't.png'
        self.setIcon(0, QIcon(str(path.resolve())))

        # Set tooltip
        self.setToolTip(0, statement.caption)
        # These tooltips contain maths
        if SESSION.math_font_name:
            QToolTip.setFont(SESSION.math_font_name)


class StatementsTreeWidgetNode(QTreeWidgetItem):
    """
    This class renders a hierarchical element of the course (e.g. a
    section) as an unclickable node in the so-called 'statements tree'.
    Statements (StatementsTreeWidgetItem) are children of those nodes.
    For example, given the section name 'Finite groups', self is a node
    with title 'Finite groups'.
    """

    def __init__(self, title: str):
        """
        Init self with a title.

        :param title: The title to be displayed.
        """

        # QTreeWidget objects use columns to display titles. So if one
        # wants to display a unique title, it needs to be in a 1-element
        # list.
        super().__init__(None, [title])

        # Cosmetics
        self.setExpanded(True)
        self.set_selectable(False)

    def add_child(self, child: QTreeWidgetItem):
        """
        Do not delete, used in StatementsTreeWidget._init_tree_branch! This
        method exists to uniformize notations in
        StatementsTreeWidget._init_tree_branch.

        :param child: Either an instance of StatementsTreeWidgetNode or
            StatementsTreeWidgetItem; to ba added as a child of self.
        """

        self.addChild(child)


class StatementsTreeWidget(QTreeWidget):
    """
    This class renders an ordered list of instances of the class
    Statement in a tree (inherits from QTreeWidget) presentation. The
    nodes correspond to hierarchical elements (e.g. chapter/sections/…)
    and the leaves to statements in this hierarchy. This class is
    instantiated with a list of instances of the class Statement and
    what we call an outline, which is just a Dict[str, str] (most of
    the time Exercise.outline attribute) of which keys are hierarchy
    levels (e.g. 'groups.finite_groups') and values are pretty names
    for display (e.g. 'Finite groups'). Furthermore, those instances
    contain all L∃∀N-understandable data. In order to instantiate
    StatementsTreeWidget, one only needs an instance of the class
    Statement and an outline (see above). 

    Here is an example of what the tree looks like given an ordered
    list of three statements with the following lean names:
        groups.first_definitions.definition.group,
        groups.first_definitions.theorem.Lagrange,
        rings.introduction.definition.ring;
    and the following outline:
        { 'groups': 'Groups',
          'groups.first_definitions': 'First definitions',
          'rings': 'Rings'
          'rings.introduction': 'Introduction'},
    we end up with the following tree:
        Groups (StatementsTreeWidgetNode)
        └─  First definitions (StatementsTreeWidgetNode)
            └─  (D) Definition (StatementsTreeWidgetItem)
            └─  (T) Lagrange's theorem (StatementsTreeWidgetItem)
        Rings (StatementsTreeWidgetNode)
        └─  Introduction (StatementsTreeWidgetNode)
            └─  (D) Definition (StatementsTreeWidgetItem)
    (D) and (T) represent icons which enable to distinguish definitions,
    theorems and exercises. Note that statements pretty names (which
    enable to display 'Lagranges's theorem instead of 'lagrange') are
    not in the outline, they are already coded in the instances of the
    class Statement themselves with the attribute pretty_name.
    """

    # TODO: Put this in self.__init__
    # Config
    depth_of_unfold_statements = \
                        cvars.get("display.depth_of_unfold_statements")

    show_lean_name_for_statements = \
                    cvars.get("display.show_lean_name_for_statements")

    tooltips_font_size = cvars.get('display.tooltips_font_size')

    # TODO: show lean names only when lean console is on
    # (even if show_lean_name_for_statements == TRUE)

    def _init_tree_branch(self, extg_tree, branch: [str],
                          expanded_flags: [bool],
                          statement: Statement, parent):
        """
        Add branch to extg_tree and StatementsTreeWidgetItem(statement)
        at the end of branch. This function is recursive.

        :param extg_tree: A tree implemented as a recursive
            dictionary, see self._init_tree.__doc__.
        :param branch: A tree branch (new or already existing), e.g.
            ['Chapter', 'Section', 'Sub-section']. Those are not
            instances of the class StatementsTreeWidgetNode!
        :param expanded_flags: list of booleans corresponding to branch,
        expanded_flags[n] = True if branch[n] must be expanded
        :param statement: The instance of the
            class Statement one wants to represent.
        :param parent: Either extg_tree itself or one of its nodes
            (StatementsTreeWidgetNode). At the first call of the method,
            it should be self. The recursion takes care of the rest.
        """

        # If branch is empty, put statement at the end. This occurs when
        # the branch is already created.
        if not branch:
            item            = StatementsTreeWidgetItem(statement)
            root            = item.text(0)
            extg_tree[root] = (item, dict())
            parent.add_child(item)
            return None

        # Else go through the already existing branch and create
        # children nodes if necessary.
        root   = branch[0]   # 'rings'
        branch = branch[1:]  # ['ideals', 'def']
        flag    = expanded_flags[0]
        expanded_flags = expanded_flags[1:]

        if root not in extg_tree:
            node            = StatementsTreeWidgetNode(root)
            extg_tree[root] = (node, dict())
            parent.add_child(node)
            node.setExpanded(flag)  # Must be done AFTER node is added

        self._init_tree_branch(extg_tree[root][1], branch, expanded_flags,
                               statement, extg_tree[root][0])

    def _init_tree(self, statements: [Statement], outline: Dict[str, str]):
        """
        Initiate self's tree given an ordered list of instances of the
        class Statement and the so-called outline (see self.__doc__).
        All the work is done by calling self._init_tree_branch for each
        statement with the right arguments.

        All the tree (structure, nodes, items, titles, etc) is encoded
        as a recursive dictionary. Keys are titles to be displayed and
        values are tuple t, where:
            - t[0] is either an instance of the class
              StatementsTreeWidgetNode or StatementsTreeWidgetItem;
            - t[1] is a dictionary on the same principle.
        Here is an example:

        {'Groups': (StatementsTreeWidgetNode('Groups'),
            {'Subgroups': (StatementsTreeWidgetNode(None, 'Subgroups'),
                {statement.text(0): (statement, dict())})})}

        :param statements: The ordered list of instances of the class
            (or child of) Statement one wants to display.
        :param outline: A Dict[str, str] in which keys are
            hierarchy levels (e.g.  'rings_and_ideals') and values are
            their pretty names (e.g. 'Rings and ideals'), see
            self.__doc__. 
        """

        self._tree = dict()

        # set flags for expandedness: branches will be expanded until
        # a certain depth, and unexpanded after
        depth = StatementsTreeWidget.depth_of_unfold_statements

        for statement in statements:
            branch = statement.pretty_hierarchy(outline)
            # set expanded_flags to True until depth and False after:
            length = len(branch)
            if length >= depth:
                expanded_flags = [True]*depth + [False]*(length-depth)
            else:
                expanded_flags = [True]*length
            self._init_tree_branch(self._tree, branch, expanded_flags,
                                   statement, self)

    def __init__(self, statements: [Statement], outline: Dict[str, str]):
        """
        Init self with a list of instances of the class Statement (or
        child of) and an outline (see self.__doc__). This method
        automatically calls self._init_tree, which itself instantiates
        all the nodes and items in self._init_tree_branch.

        :param statements: The ordered list of instances of the class
            (or child of) Statement one wants to display.
        :param outline: A Dict[str, str] in which keys are
            hierarchy levels (e.g.  'rings_and_ideals') and values are
            their pretty names (e.g. 'Rings and ideals'), see
            self.__doc__. 
        """

        #TODO: get rid of self._init_tree ?

        super().__init__()
        self._init_tree(statements, outline)

        # Cosmetics
        self.setWindowTitle('StatementsTreeWidget')
        if StatementsTreeWidget.show_lean_name_for_statements:
            self.setHeaderLabels([_('Statements'), _('L∃∀N name')])
            self.resizeColumnToContents(0)
            self.resizeColumnToContents(1)
        else:
            self.resizeColumnToContents(0)
            self.setHeaderLabels([_('Statements')])

    def add_child(self, item):
        """
        Called in self._init_tree_branch, do not delete!  Useful not to
        have to make a difference between self.addTopLevelItem when we
        add an item to the tree itself or parent.add_child when we add
        an item to a parent which is a tree item.

        :param item: Either a StatementsTreeWidgetItem or a
            StatementsTreeWidgetNode.
        """

        self.addTopLevelItem(item)<|MERGE_RESOLUTION|>--- conflicted
+++ resolved
@@ -57,17 +57,9 @@
                                 QTreeWidgetItem,
                                 QToolTip)
 
-<<<<<<< HEAD
 from deaduction.pylib.config.i18n import   _
 from deaduction.pylib.actions     import   Action
 from deaduction.pylib.coursedata  import ( Definition,
-=======
-from deaduction.config           import ( user_config,
-                                          SESSION,
-                                          _ )
-from deaduction.pylib.actions    import   Action
-from deaduction.pylib.coursedata import ( Definition,
->>>>>>> 110af292
                                           Exercise,
                                           Statement,
                                           Theorem)
