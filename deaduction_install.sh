--- conflicted
+++ resolved
@@ -12,7 +12,6 @@
 #############
 abort() {
   printf "%s\n" "Aborted: $@"
-  printf "(If this is a permission issue, you may retry with the sudo command)"
   exit 1
 }
 
@@ -28,22 +27,6 @@
   done
 }
 
-<<<<<<< HEAD
-# string formatters
-if [[ -t 1 ]]
-then
-  tty_escape() { printf "\033[%sm" "$1"; }
-else
-  tty_escape() { :; }
-fi
-tty_mkbold() { tty_escape "1;$1"; }
-tty_underline="$(tty_escape "4;39")"
-tty_blue="$(tty_mkbold 34)"
-tty_red="$(tty_mkbold 31)"
-tty_bold="$(tty_mkbold 39)"
-tty_reset="$(tty_escape 0)"
-=======
->>>>>>> c52aaef9
 
 unset HAVE_SUDO_ACCESS # unset this from the environment
 
@@ -117,7 +100,7 @@
 ##########
 
 # Check old deaduction
-if [ -d "$HOME/.deaduction" ]; then
+if [ -d "$HOME".deaduction ]; then
   echo "(Deaduction has already been installed on this computer)"
   continue ">>>>> Do you want to proceed anyway? (y/n)"
 fi
@@ -135,15 +118,10 @@
 
 # Check OS.
 OS="$(uname)"
-UBUNTU_DEBIAN=0
 if [[ "$OS" == "Linux" ]]; then
   DEADUCTION_ON_LINUX=1
   VERSION=$(cat /etc/issue)
-<<<<<<< HEAD
-  if [ ${VERSION::6} == "Ubuntu" -o ${VERSION::6} == "Debian" ]; then
-=======
   if [[ ${VERSION::6} == "Ubuntu" -o ${VERSION::6} == "Debian" ]]; then
->>>>>>> c52aaef9
     UBUNTU_DEBIAN=1
     echo "(Ubuntu or Debian detected, the envconfig_user_ubuntu file will be
      used)"
@@ -332,7 +310,6 @@
 # and store it in deaduction_launcher.sh
 
 if [[ $UBUNTU_DEBIAN == 1 ]] ; then
-<<<<<<< HEAD
 
   echo -e "#!/bin/bash
 
@@ -353,30 +330,6 @@
   ohai "apt install python3-setuptools"
   continue ">>>>> Proceed? (y/n)"
 
-  ohai "apt install python3-venv python3-pip python3-setuptools"
-  execute "apt" "install" "python3-venv" "python3-pip" "python3-setuptools"
-
-=======
-
-  echo -e "#!/bin/bash
-
-  # Necessary for envconfig_user:
-  export PYTHON_FOR_DEADUCTION=$PYTHON_FOR_DEADUCTION
-  export DEADUCTION_DIR=$(pwd)
-
-  cd \$DEADUCTION_DIR
-  source envconfig_user_ubuntu
-  export PYTHONPATH=\$PYTHONPATH:\"$(pwd)/src\"
-  cd src/deaduction
-
-  $PYTHON_FOR_DEADUCTION -m dui" > ../deaduction_launcher.sh
-
-  warn "Since you are on Ubuntu or Debian, We will now run the following commands:"
-  ohai "apt install python3-venv python3-pip"
-  ohai "pip3 install --upgrade setuptools"
-  ohai "apt install python3-setuptools"
-  continue ">>>>> Proceed? (y/n)"
-
   ohai "apt install python3-venv python3-pip"
   execute "apt" "install" "python3-venv" "python3-pip"
 
@@ -386,7 +339,6 @@
   ohai "apt install python3-setuptools"
   execute "apt" "install" "python3-setuptools"
 
->>>>>>> c52aaef9
 else
   echo -e "#!/bin/bash
 
@@ -404,11 +356,7 @@
 
 chmod u+x ../deaduction_launcher.sh
 
-<<<<<<< HEAD
-ohai "You can now try to start deaduction by executing"
-=======
 echo "You can now try to start deaduction by executing"
->>>>>>> c52aaef9
 ohai "deaduction_launcher.sh"
 echo "(This launcher file can be put anywhere,"
 echo "e.g. in your Applications/ directory)"
