"""
########################################################
# exercisewidget.py : provide the ExerciseWidget class #
########################################################

Author(s)      : - Kryzar <antoine@hugounet.com>
                 - Florian Dupeyron <florian.dupeyron@mugcat.fr>
Maintainers(s) : - Kryzar <antoine@hugounet.com>
                 - Florian Dupeyron <florian.dupeyron@mugcat.fr>
Date           : July 2020

Copyright (c) 2020 the dEAduction team

This file is part of d∃∀duction.

    d∃∀duction is free software: you can redistribute it and/or modify
    it under the terms of the GNU General Public License as published by
    the Free Software Foundation, either version 3 of the License, or
    (at your option) any later version.

    d∃∀duction is distributed in the hope that it will be useful,
    but WITHOUT ANY WARRANTY; without even the implied warranty of
    MERCHANTABILITY or FITNESS FOR A PARTICULAR PURPOSE.  See the
    GNU General Public License for more details.

    You should have received a copy of the GNU General Public License
    along with d∃∀duction. If not, see <https://www.gnu.org/licenses/>.
"""

from functools import           partial
import logging
from gettext import gettext as  _
from pathlib import Path
import trio
from typing import              Callable
import qtrio

from PySide2.QtCore import (    Signal,
                                Slot,
                                QEvent,
                                Qt)
from PySide2.QtGui import       QIcon
from PySide2.QtWidgets import ( QAction,
                                QDesktopWidget,
                                QGroupBox,
                                QHBoxLayout,
                                QInputDialog,
                                QMainWindow,
                                QMessageBox,
                                QToolBar,
                                QVBoxLayout,
                                QWidget)

from deaduction.dui.utils import        replace_delete_widget
from deaduction.dui.widgets import (    ActionButton,
                                        ActionButtonsWidget,
                                        LeanEditor,
                                        StatementsTreeWidget,
                                        StatementsTreeWidgetItem,
                                        MathObjectWidget,
                                        MathObjectWidgetItem,
                                        TargetWidget)
from deaduction.pylib.actions import (  Action,
                                        InputType,
                                        MissingParametersError,
                                        WrongUserInput)
import deaduction.pylib.actions.generic as generic
from deaduction.pylib.coursedata import (   Definition,
                                            Exercise,
                                            Theorem)
from deaduction.pylib.server.exceptions import FailedRequestError
from deaduction.pylib.mathobj import (  Goal,
                                        ProofState)
from deaduction.pylib.server import     ServerInterface

log = logging.getLogger(__name__)


###########
# Widgets #
###########


class ExerciseToolbar(QToolBar):

    def __init__(self):
        super().__init__(_('Toolbar'))

        icons_dir = Path('share/graphical_resources/icons/')
        self.undo_action = QAction(
                QIcon(str((icons_dir / 'undo_action.png').resolve())),
                _('Undo action'), self)
        self.redo_action = QAction(
                QIcon(str((icons_dir / 'redo_action.png').resolve())),
                _('Redo action'), self)

        self.toggle_lean_editor_action = QAction(
                QIcon(str((icons_dir / 'lean_editor.png').resolve())),
                _('Toggle L∃∀N'), self)

        self.addAction(self.undo_action)
        self.addAction(self.redo_action)
        self.addAction(self.toggle_lean_editor_action)


class ExerciseCentralWidget(QWidget):
    """
    Main / central / biggest widget in the exercise window. Self is to
    be instanciated as the central widget of d∃∀duction, more
    specifically as ExerciseMainWindow.centralWidget(). This widgets
    contains many crucial children widgets:
        - the target widget (self.target_wgt);
        - the 'context area' widgets:
            - the objects widget (self.objects_wgt) for math. objects
              (e.g. f:X->Y a function);
            - the properies widget (self.props_wgt) for math.
              properties (e.g. f is continuous);
        - the 'action area' widgets:
            - the logic buttons (self.logic_btns);
            - the proof techniques buttons (self.proof_btns);
            - the statements tree (self.statements_tree, see
              StatementsTreeWidget.__doc__).

    All of these are instanciated in self.__init__ as widget classes
    defined elsewhere (mainly actions_widgets_classes.py and
    context_widgets_classes.py) and properly arranged in layouts.

    Self is instantiated with only an instance of the class Exercise.
    However, when this happens, it does not have a context nor a target
    (L∃∀N has not yet been called, see ExerciseMainWindow.__init__!):
    empty widgets are displayed for context elements. Once L∃∀N has been
    successfully called and sent back a goal (an instance of the class
    Goal contains a target, objects and properties, see
    deaduction.pylib.mathobj.Goal), context elements widgets are changed
    with the method update_goal. Note that nor the exercise (used in
    self.__init__) or the goal are kept as class attributes!

    :attribute logic_btns ActionButtonsWidget: Logic buttons available
        for this exercise.
    :attribute objects_wgt ProofStatePOWidget: Widget for context
        objects (e.g. f:X->Y a function).
    :attribute proof_btns ActionButtonsWidget: Proof technique buttons
        available for this exercise.
    :attribute props_wgt ProofStatePOWidget: Widget for context
        properties (e.g. f is continuous).
    :attribute statements_tree StatementsTreeWidget: Tree widget for
        statements (theorems, definitions, past exercises) available to
        this exercise.
    :attribute target_wgt TargetWidget: Widget to display the context
        target.

    :property actions_buttons [ActionButtons]: A list of all objects
        and properties (instances of the class ProofStatePoWidgetItem).
    :property context_items [ProofStatePOWidgetItems]: A list of all
        objects and properties (instances of the class
        ProofStatePoWidgetItem).
    """

    def __init__(self, exercise: Exercise):
        """
        Init self with an instance of the class Exercise. See
        self.__doc__.

        :param exercise: The instance of the Exercise class representing
            the exercise to be solved by the user.
        """

        super().__init__()

        # ───────────── Init layouts and boxes ───────────── #
        # I wish none of these were class atributes, but we need at
        # least self.__main_lyt and self.__context_lyt in the method
        # self.update_goal.

        self.__main_lyt     = QVBoxLayout()
        self.__context_lyt  = QVBoxLayout()
        context_actions_lyt = QHBoxLayout()
        actions_lyt         = QVBoxLayout()

        actions_gb = QGroupBox(_('Actions (transform context and target)'))
        context_gb = QGroupBox(_('Context (objects and properties)'))

        # ──────────────── Init Actions area ─────────────── #

        self.logic_btns = ActionButtonsWidget(exercise.available_logic)
        self.proof_btns = ActionButtonsWidget(
                exercise.available_proof_techniques)

        statements           = exercise.available_statements
        outline              = exercise.course.outline
        self.statements_tree = StatementsTreeWidget(statements, outline)

        # ─────── Init goal (Context area and target) ────── #

        self.objects_wgt = MathObjectWidget()
        self.props_wgt   = MathObjectWidget()
        self.target_wgt  = TargetWidget()

        # ───────────── Put widgets in layouts ───────────── #

        # Actions
        actions_lyt.addWidget(self.logic_btns)
        actions_lyt.addWidget(self.proof_btns)
        actions_lyt.addWidget(self.statements_tree)
        actions_gb.setLayout(actions_lyt)

        # Context
        self.__context_lyt.addWidget(self.objects_wgt)
        self.__context_lyt.addWidget(self.props_wgt)
        context_gb.setLayout(self.__context_lyt)

        # https://i.kym-cdn.com/photos/images/original/001/561/446/27d.jpg
        context_actions_lyt.addWidget(context_gb)
        context_actions_lyt.addWidget(actions_gb)
        self.__main_lyt.addWidget(self.target_wgt)
        self.__main_lyt.addLayout(context_actions_lyt)

        self.setLayout(self.__main_lyt)

    ##############
    # Properties #
    ##############

    @property
    def actions_buttons(self) -> [ActionButton]:
        """
        Do not delete! A list of all logic buttons and proof technique
        buttons (instances of the class ActionButton).
        """

        return self.logic_btns.buttons + self.proof_btns.buttons

    ###########
    # Methods #
    ###########


    def freeze(self, yes=True):
        """
        Freeze interface (inactive widgets, gray appearance, etc) if
        yes:
            - disable objects and properties;
            - disable all buttons;
        unfreeze it otherwise.

        :param yes: See above.
        """

        to_freeze = [self.objects_wgt,
                     self.props_wgt,
                     self.logic_btns,
                     self.proof_btns,
                     self.statements_tree]
        for widget in to_freeze:
            widget.setEnabled(not yes)

    def update_goal(self, new_goal: Goal):
        """
        Change goal widgets (self.objects_wgts, self.props_wgt and
        self.target_wgt) to new widgets, corresponding to new_goal.

        :param new_goal: The goal to update self to.
        """

        # Init context (objects and properties). Get them as two list of
        # (ProofStatePO, str), the str being the tag of the prop. or obj.
        # FIXME: tags
        new_context    = new_goal.tag_and_split_propositions_objects()
        new_target     = new_goal.target
        new_target_tag = '='  # new_target.future_tags[1]
        new_objects    = new_context[0]
        new_props      = new_context[1]

        new_objects_wgt = MathObjectWidget(new_objects)
        new_props_wgt   = MathObjectWidget(new_props)
        new_target_wgt  = TargetWidget(new_target, new_target_tag)

        # Replace in the layouts
        replace_delete_widget(self.__context_lyt,
                              self.objects_wgt, new_objects_wgt)
        replace_delete_widget(self.__context_lyt,
                              self.props_wgt, new_props_wgt)
        replace_delete_widget(self.__main_lyt,
                              self.target_wgt, new_target_wgt,
                              ~Qt.FindChildrenRecursively)

        # Set the attributes to the new values
        self.objects_wgt  = new_objects_wgt
        self.props_wgt    = new_props_wgt
        self.target_wgt   = new_target_wgt
        self.current_goal = new_goal


###############
# Main window #
###############


class ExerciseMainWindow(QMainWindow):
    # TODO: explain better communication and who talks to who?
    """
    This class is responsible for both:
        - managing the whole interface for exercises;
        - communicating with a so-called server interface (self.servint, not
          instantiated in this class): a middle man between the interface and
          L∃∀N.

    User interface, server interface and L∃∀N server are different entities
    which remain separated by design; Qt signals and slots are used for
    communication between them. For the interface, self instantiates
    ExerciseCentralWidget, a toolbar, and probably more things in the future.
    For the communication with self.servint, self:
        1. stores user selection of math. objects or properties
           (self.current_context_selection);
        2. detects when an action button (in self.ecw.logic_btns or
           in self.ecw.proof_btns) or a statement (in
           self.ecw.statements_tree) is clicked on;
        3. sends (the current goal, current selection) and ((clicked
           action button (with self.__server_call_action)) xor (clicked
           statement (with self.__server_call_statement))) to the server
           interface;
        4. waits for some response (e.g. a new goal, an exception asking
           for new user parameters).
    As said, this class both sends and receives data to / from a server
    interface.
        - Sending data to the server inteface (self.servint) is achieved
          in the method server_task with signals and slots. More
          precisely, this methods receives signals (async with
          qtrio.enter_emissions_channel(signals …)) and calls functions
          / methods accordingly. Beware that this is not exactly Qt's
          native signals / slots mechanism.
        - Receiving data from the server interface achieved with signals
          and slots. Such signals are simply connected to Qt Slots in
          self.__init__; this is much simpler than sending data.

    Finally, all of this uses asynchronous processes (keywords async and
    await) using trio and qtrio.

    :attribute exercise Exercise: The instance of the Exercise class
        representing the exercise to be solved by the user, instantiated
        in deaduction.dui.__main__.py.
    :attribute current_goal Goal: The current goal, which contains the
        tagged target, tagged math. objects and tagged math. properties.
    :attribute current_context_selection [MathObjectWidgetItem]: The ordered
        of currently selected math. objects and properties by the user.
    :attribute ecw ExerciseCentralWidget: The instance of
        ExerciseCentralWidget instantiated in self.__init__, see
        ExerciseCentraiWidget.__doc__.
    :attribute lean_editor LeanEditor: A text editor to live-edit lean
        code.
    :attribute servint ServerInterface: The instance of ServerInterface
        for the session, instantiated in deaduction.dui.__main__.py.
    :attribute toolbar QToolBar: The toolbar.
    """

    window_closed         = Signal()
    __action_triggered    = Signal(ActionButton)
    __statement_triggered = Signal(StatementsTreeWidgetItem)

    def __init__(self, exercise: Exercise, servint: ServerInterface):
        """
        Init self with an instance of the exercise class and an instance of the
        class ServerInterface. Both those instances are created in
        deaduction.dui.__main__.py. See self.__doc__.

        :param exercise: The instance of the Exercise class representing
            the exercise to be solved by the user.
        :param servint: The instance of the ServerInterface class in charge of
            communicating with vim.
        """

        super().__init__()

        # ─────────────────── Attributes ─────────────────── #

        self.exercise           = exercise
        self.current_goal       = None
        self.current_context_selection  = []
        self.ecw                = ExerciseCentralWidget(exercise)
        self.lean_editor        = LeanEditor()
        self.servint            = servint
        self.toolbar            = ExerciseToolbar()

        # ─────────────────────── UI ─────────────────────── #

        self.setCentralWidget(self.ecw)
        self.addToolBar(self.toolbar)
        self.toolbar.redo_action.setEnabled(False)  # No history at beginning
        self.toolbar.undo_action.setEnabled(False)  # same

        # ──────────────── Signals and slots ─────────────── #

        # Actions area
        for action_button in self.ecw.actions_buttons:
            action_button.action_triggered.connect(self.__action_triggered)
        self.ecw.statements_tree.itemClicked.connect(self.__statement_triggered)

        # UI
        self.toolbar.toggle_lean_editor_action.triggered.connect(
                self.lean_editor.toggle)

        # Server communication
        self.servint.proof_state_change.connect(self.update_proof_state)
        self.servint.lean_file_changed.connect(self.__update_lean_editor)
        self.servint.proof_no_goals.connect(self.fireworks)
        self.servint.nursery.start_soon(self.server_task)  # Start server task

    ###########
    # Methods #
    ###########

    def closeEvent(self, event: QEvent):
        """
        Overload native Qt closeEvent method — which is called when self
        is closed — to send the signal self.window_closed.

        :param event: Some Qt mandatory thing.
        """

        super().closeEvent(event)
        self.window_closed.emit()

    @property
    def current_context_selection_as_mathobjects(self):
        """
        Do not delete, used many times! Return the current selection as
        an ordered list of instances of the class MathObject directly.

        :return: See above.
        """

        return [item.mathobject for item in self.current_context_selection]

    def pretty_current_selection(self) -> str:
        """
        Return the current selection as a string, for display.

        :return: See above.
        """

        msg = 'Current user selection: '
        msg += str([item.text() for item in self.current_context_selection])

        return msg

    def update_goal(self, new_goal: Goal):
        """
        Change widgets (target, math. objects and properties) to
        new_goal and update internal mechanics accordingly.

        :param new_goal: The new goal to update / set the interface to.
        """

        # Init context (objects and properties). Get them as two list of
        # (MathObject, str), the str being the tag of the prop. or obj.

        # get old goal and set tags
        lean_file = self.servint.lean_file
        previous_idx = max(0, lean_file.idx - 1)  # always compare with
                                                 # previous entry
        # NB : when idx = 1, old_goal = new_goal : nothing is new
        entry = lean_file.history[previous_idx]
        entry_info = entry.misc_info
        try:
            previous_proof_state = entry_info["ProofState"]
        except KeyError:
            log.debug("No previous proof state found")
        except TypeError:
            log.debug("No previous proof state found")
        else:
            old_goal = previous_proof_state.goals[0]
            Goal.compare(new_goal, old_goal, goal_is_new=False)  # set tags
        # FIXME: target tag
        new_target_tag = '='
        try:
            new_target_tag = new_goal.future_tags[1]
            log.debug(f'tag for target: {new_target_tag}')
        except AttributeError:
            log.debug('no tag for target')
            pass

        new_context = new_goal.tag_and_split_propositions_objects()
        new_objects_wgt = MathObjectWidget(new_context[0])
        new_props_wgt = MathObjectWidget(new_context[1])
        new_target = new_goal.target
        new_target_wgt = TargetWidget(new_target, new_target_tag)

        # Reset current context selection
        self.clear_current_selection()

        # Update UI and attributes
        self.ecw.update_goal(new_goal)
        self.current_goal = new_goal

        # Reconnect Context area signals and slots
        self.ecw.objects_wgt.itemClicked.connect(self.process_context_click)
        self.ecw.props_wgt.itemClicked.connect(self.process_context_click)

    ##################################
    # Async tasks and server methods #
    ##################################

    # Most important methods for communication with the server interface
    # (self.servint) are defined here:
    #   - server_task is the director which listens to signals and calls
    #     other methods;
    #   - process_async_signal is a wrapper method which allows
    #     specific methods to be properly called in server_task by
    #     putting them in try… except… blocks, etc;
    #   - other methods are specific methods with a specific task,
    #     called when a particular signal is received in server_task.

    # ─────────────────── Server task ────────────────── #

    async def server_task(self):
        """
        This method handles sending user data and actions to the server
        interface (self.servint). It listens to signals and calls
        specific methods for those signals accordingly. Async / await
        processes are used in accordance to what is done in the server
        interface. This method is called in self.__init__.
        """

        self.freeze()
        await self.servint.exercise_set(self.exercise)
        self.freeze(False)

        async with qtrio.enter_emissions_channel(
                signals=[self.lean_editor.editor_send_lean,
                         self.toolbar.redo_action.triggered,
                         self.window_closed,
                         self.toolbar.undo_action.triggered,
                         self.__action_triggered,
                         self.__statement_triggered]) as emissions:
            async for emission in emissions.channel:
                if emission.is_from(self.lean_editor.editor_send_lean):
                    await self.process_async_signal(self.__server_send_editor_lean)

                elif emission.is_from(self.toolbar.redo_action.triggered):
                    # No need to call self.update_goal, this emits the
                    # signal proof_state_change of which
                    # self.update_goal is a slot
                    await self.process_async_signal(self.servint.history_redo)

                elif emission.is_from(self.toolbar.undo_action.triggered):
                    await self.process_async_signal(self.servint.history_undo)

                elif emission.is_from(self.window_closed):
                    break

                elif emission.is_from(self.__action_triggered):
                    # TODO: comment, what is emission.args[0]?
                    await self.process_async_signal(partial(self.__server_call_action,
                                                            emission.args[0]))

                elif emission.is_from(self.__statement_triggered):
                    await self.process_async_signal(partial(self.__server_call_statement,
                                                            emission.args[0]))

    # ──────────────── Template function ─────────────── #

    async def process_async_signal(self, process_function: Callable):
        """
        This methods wraps specific methods to be called when a specific
        signal is received in server_task. First, try to call
        process_function and waits for a response. An exception may be
        risen to ask user for additional info (e.g. an math object).
        Note that the current goal is modified from elsewhere in the
        program (signal self.servint.proof_state_change.connect), not
        here! This is done before the finally bloc. And finally, update
        the last interface elements to be updated.
        """

        self.freeze(True)

        try:
            await process_function()
        except FailedRequestError as e:
            # Display an error message
            # TODO: make it a separate class
            message_box = QMessageBox(self)
            message_box.setIcon(QMessageBox.Critical)
            message_box.setWindowTitle(_('Action not understood'))
            message_box.setText(_('Action not understood'))

            detailed = ""
            for error in e.errors:
                rel_line_number = error.pos_line \
                                  - self.exercise.lean_begin_line_number
                detailed += f'* at {rel_line_number}: {error.text}\n'

            message_box.setDetailedText(detailed)
            message_box.setStandardButtons(QMessageBox.Ok)
            message_box.exec_()

            # Abort and go back to last goal
            await self.servint.history_undo()

        finally:
            self.freeze(False)
            # Required because history is always changed with signals
            self.toolbar.undo_action.setEnabled(
                    not self.servint.lean_file.history_at_beginning)
            self.toolbar.redo_action.setEnabled(
                    not self.servint.lean_file.history_at_end)

    # ─────────────── Specific functions ─────────────── #
    # To be called as process_function in the above

    async def __server_call_action(self, action_btn: ActionButton):
        # TODO: docstring me

        action = action_btn.action
        user_input = []
        log.info(f'Calling action {action}')
        # Send action and catch exception when user needs to:
        #   - choose A or B when having to prove (A OR B) ;
        #   - enter an element when clicking on 'exists' button.
        while True:
            try:
                if user_input == []:
                    code = action.run(self.current_goal,
                                      self.current_context_selection_as_mathobjects)
                else:
                    code = action_btn.action.run(self.current_goal,
                            self.current_context_selection, user_input)
            except MissingParametersError as e:
                if e.input_type == InputType.Text:
                    text, ok = QInputDialog.getText(action_btn,
                            e.title, e.output)
                elif e.input_type == InputType.Choice:
                    text, ok = QInputDialog.getItem(action_btn,
                            e.title, e.output, e.list_of_choices,
                            0, False)
                if ok:
                    user_input.append(text)
                else:
                    break
<<<<<<< HEAD
            except WrongUserInput:
                self.clear_current_selection()
=======
            except WrongUserInput as e:
                self.clear_user_selection()
                await self.display_WrongUserInput(e)
>>>>>>> 8a93edaf
                break
            else:
                log.debug("Code sent to lean: " + code)
                await self.servint.code_insert(action.caption, code)
                break

    async def __server_call_statement(self, item: StatementsTreeWidgetItem):
        # TODO: docstring me

        # Do nothing is user clicks on a node
        if isinstance(item, StatementsTreeWidgetItem):
            try: 
                item.setSelected(False)
                statement = item.statement

                if isinstance(statement, Definition):
                    code = generic.action_definition(self.current_goal,
                            self.current_context_selection_as_mathobjects,
                                                     statement)
                elif isinstance(statement, Theorem):
                    code = generic.action_theorem(self.current_goal,
                            self.current_context_selection_as_mathobjects,
                                                  statement)

                await self.servint.code_insert(statement.pretty_name, code)
            except WrongUserInput as e:
                self.clear_user_selection()
                await self.display_WrongUserInput(e)

    async def __server_send_editor_lean(self):
        """
        Send the L∃∀N code written in the L∃∀N editor widget to the
        server interface.
        """

        await self.servint.code_set(_('Code from editor'),
                                    self.lean_editor.code_get())

    async def display_WrongUserInput(self, e):
        details = e.error
        msg_box = QMessageBox(self)
        msg_box.setIcon(QMessageBox.Critical)
        msg_box.setWindowTitle(_('Action not understood'))
        msg_box.setText(_("don't know what to do with your input!"))
        if details:
            msg_box.setDetailedText(details)
        msg_box.setStandardButtons(QMessageBox.Ok)
        msg_box.exec_()

    #########
    # Slots #
    #########

    @Slot()
    def clear_current_selection(self):
        """
        Clear current (user) selection of math. objects and properties.
        """

        for item in self.current_context_selection:
            item.mark_user_selected(False)
        self.current_context_selection = []

    @Slot()
    def freeze(self, yes=True):
        """
        Freeze interface (inactive widgets, gray appearance, etc) if
        yes:
            - disable objects and properties;
            - disable all buttons;
        unfreeze it otherwise.

        :param yes: See above.
        """

        self.ecw.freeze(yes)
        self.toolbar.setEnabled(not yes)

    @Slot()
    def fireworks(self):
        """
        As of now, display a dialog when the target is successfully
        solved.
        """

        # TODO: make it a separate class
        QMessageBox.information(self, _('Target solved'), _('Target solved!'),
                                QMessageBox.Ok)

    @Slot(MathObjectWidgetItem)
    def process_context_click(self, item: MathObjectWidgetItem):
        """
        Add or remove item (item represents a math. object or property)
        from the current selection, depending on whether it was already
        selected or note.

        :item: The math. object or property user just clicked on.
        """

        # One clicked, one does not want the item to remain visually
        # selected
        item.setSelected(False)

        if item not in self.current_context_selection:
            item.mark_user_selected(True)
            self.current_context_selection.append(item)
        else:
            item.mark_user_selected(False)
            self.current_context_selection.remove(item)

    @Slot()
    def __update_lean_editor(self):
        """
        Update the L∃∀N editor widget to that of the current virtual
        file L∃∀N code.
        """

        self.lean_editor.code_set(self.servint.lean_file.inner_contents)

    @Slot(ProofState)
    def update_proof_state(self, proofstate: ProofState):
        """
        Update self (attributes, interface) to the new proof state,
        which includes the new goal.

        :proofstate: The proofstate one wants to update self to.
        """

        # Weird that this methods only does this.
        # TODO: maybe delete it to only have self.update_goal?
        self.update_goal(proofstate.goals[0])<|MERGE_RESOLUTION|>--- conflicted
+++ resolved
@@ -636,14 +636,9 @@
                     user_input.append(text)
                 else:
                     break
-<<<<<<< HEAD
-            except WrongUserInput:
+            except WrongUserInput as e:
                 self.clear_current_selection()
-=======
-            except WrongUserInput as e:
-                self.clear_user_selection()
                 await self.display_WrongUserInput(e)
->>>>>>> 8a93edaf
                 break
             else:
                 log.debug("Code sent to lean: " + code)
@@ -670,7 +665,7 @@
 
                 await self.servint.code_insert(statement.pretty_name, code)
             except WrongUserInput as e:
-                self.clear_user_selection()
+                self.clear_current_selection()
                 await self.display_WrongUserInput(e)
 
     async def __server_send_editor_lean(self):
