#!/usr/bin/env python3
# -*- coding: utf-8 -*-
"""
Created on Mon Jun 15 11:15:58 2020

@author: leroux
DESCRIPTION

Contain the data for processing PropObj into a latex representation

"""
import gettext

_ = gettext.gettext
import logging

log = logging.getLogger(__name__)

#from deaduction.pylib.mathobj import PropObj, ProofStatePO

########################################################
# the following is useful for the function needs_paren #
########################################################
nature_leaves_list = ["PROP", "TYPE", "SET_UNIVERSE", "SET", "ELEMENT",
                      "FUNCTION", "SEQUENCE", "SET_FAMILY",
                      "TYPE_NUMBER", "NUMBER", "VAR", "SET_EMPTY"]

def subscript(string):
    subscript = str.maketrans("0123456789" + "aeijoruvx", "₀₁₂₃₄₅₆₇₈₉" +
                              "ₐₑᵢⱼₒᵣᵤᵥₓ")

    return string.translate(subscript)


def format_arg0(latex_symb, a, PO, format_="latex"):
    return [a[0]]


def format_n0(latex_symb, a, PO, format_="latex"):
    return [latex_symb, a[0]]

def format_n1(latex_symb, a, PO, format_="latex"):
    return [latex_symb, a[1]]


def format_0n1(latex_symb, a, PO, format_="latex"):
    return [a[0], latex_symb, a[1]]


<<<<<<< HEAD
def format_name(latex_symb, a, PO, format_="latex"):
=======
def format_name(latex_symb, a, PO, format_="latex"):  # unused
>>>>>>> 75219ee5
    return [PO.lean_data["name"]]


def format_app_function(latex_symb, a, PO, format_="latex"):
    return [a[0], '(', a[1], ')']  # !! not used anymore !!


def format_app_inverse(latex_symb, a, PO, format_="latex"):
    if format_ == "latex":
        return [a[0], '^{-1}(', a[1], ')']
    elif format_ == "utf8":
        return [a[0], '⁻¹(', a[1], ')']


def format_quantifiers(latex_symb, a, PO, format_="latex"):
    # mind that the variable a[1] comes AFTER the type a[0] in quantifiers
    if format_ == "latex":
        return [latex_symb + ' ' + a[1] + ' \in ', a[0], ', ', a[2]]
    elif format_ == "utf8":
        return [latex_symb + a[1] + ' ∈ ', a[0], ', ', a[2]]


def format_complement(latex_symb, a, PO, format_="latex"):
    if format_ == "latex":
        return [a[0], '^c']
    elif format_ == "utf8":
<<<<<<< HEAD
        return ['∁', a[0]]


def format_constant1(latex_symb, a, PO, format_="latex"):
    return [latex_symb]


def format_constant2(latex_symb, a, PO, format_="latex"):
    if "info" in PO.representation.keys():
        name = _(PO.representation["info"])
        return [latex_text(name)]
    else:
        return [latex_text(PO.node)]


# the following includes for instance:
# "f(x)" (application of a function)
# "gf"   (composition of functions)
# "f is injective"
def general_format_application(latex_symb, a, PO, format_="latex"):
    if hasattr(PO.children[0], "math_type"):
        if PO.children[0].math_type.node == "FUNCTION":
            return [a[0], '(', a[1], ')']
    key = PO.children[0].representation['info']
    if key == 'composition':  # composition of functions
        log.debug(f"composition of {a[-2]} and {a[-1]}")
        if format_ == 'latex':
            return [a[-2], r" \circ ", a[-1]]
        elif format_ == 'utf8':
            return [a[-2], '∘', a[-1]]
    elif key in ["injective", "surjective"]:  # adjective with one subject
        noun = a[-1]
        adjective = key
        if format_ == "latex":
            return [r"\text{" + noun + "" + " " + _("is") + " " + adjective +
                    r"}"]
        elif format_ == "utf8":
            return [noun + "" + " " + _("is") + " " + adjective]


def latex_text(string: str, format_="latex"):
    if format_ == "latex":
        string = r"\textsc{" + string + r"}"
    return string
=======
        return [a[0], 'ᶜ']
>>>>>>> 75219ee5


def format_instance_set_family(latex_symb, children_rep, PO, format_="latex"):
    name = PO.lean_data["name"]
    index_rep = children_rep[0]
    index_subscript_rep = subscript(index_rep)
    index_set_rep = PO.math_type.children[0].representation[format_]
    if format_ == "latex":
        string = r"\{" + name + r"_{" + index_rep + r"}, " \
                 + index_rep + r"\in " + index_set_rep + r"\}"
    elif format_ == "utf8":
        string = ["{" + name + index_subscript_rep + ", " \
                  + index_rep + "∈" + index_set_rep + "}"]
    return string

def format_name_index_1(latex_symb, a, PO, format_="latex"):
    name = PO.children[0].lean_data["name"]
    if format_ == "latex":
        return [name, '_', a[1]]
    if format_ == "utf8":
        # TODO : put a[1] in subscript format
        return [name, '_', a[1]]

# dict nature -> (latex symbol, format name)
##########
# LOGIC: #
##########
latex_structures = {"PROP_AND": (r" \text{ " + _("AND") + " } ", format_0n1),
                    "PROP_OR": (r" \text{ " + _("OR") + " } ", format_0n1),
                    "PROP_FALSE": (r"\textsc{" + _("Contradiction") + "}",
                                   format_constant1),
                    "PROP_IFF": (r" \Leftrightarrow ", format_0n1),
                    "PROP_NOT": (r" \text{" + _("NOT") + " } ", format_n0),
                    "PROP_IMPLIES": (r" \Rightarrow ", format_0n1),
                    "QUANT_∀": (r"\forall ", format_quantifiers),
                    "QUANT_∃": (r"\exists ", format_quantifiers),
                    "PROP_∃": ("", ""),
                    ###############
                    # SET THEORY: #
                    ###############
                    "PROP_BELONGS": (r" \in ", format_0n1),
                    "PROP_INCLUDED": (r" \subset ", format_0n1),
                    "SET_EMPTY": (r" \emptyset ", format_constant),
                    "SET_INTER": (r" \cap ", format_0n1),
                    "SET_INTER+": (r"\bigcap", format_n0),  # TODO: improve
                    "SET_UNION": (r" \cup ", format_0n1),
<<<<<<< HEAD
                    "SET_INTER+": (r"\bigcap", format_n0),  # TODO: improve
                    "SET_UNION+": (r"\bigcup", format_n0),
                    "PROP_INCLUDED": (r" \subset ", format_0n1),
                    "PROP_BELONGS": (r" \in ", format_0n1),
                    "SET_DIFF": (r" \backslash ", format_0n1),
                    "SET_COMPLEMENT": (r"", format_complement),
                    "SET_UNIVERSE": ("", format_arg0),
                    "SET_EMPTY": (r" \emptyset ", format_constant1),
=======
                    "SET_UNION+": (r"\bigcup", format_n0),
                    "SET_SYM_DIFF": (r" \backslash ", format_0n1),
                    "SET_COMPLEMENT": (r"", format_complement),
                    "SET_UNIVERSE": ("", format_arg0),
>>>>>>> 75219ee5
                    "SET_IMAGE": ("", format_app_function),
                    "SET_INVERSE": ("", format_app_inverse),
                    "SET_FAMILY": (r"\text{ " + _("a family of subsets of") +
                                   " }", format_n1),
                    "INSTANCE_OF_SET_FAMILY": ("", format_instance_set_family),
                    "APPLICATION_OF_SET_FAMILY": ("", format_name_index_1),
                    ############
                    # NUMBERS: #
                    ############
                    "PROP_EQUAL": (" = ", format_0n1),
                    "PROP_EQUAL_NOT": ("", ""),
                    "PROP_<": ("<", format_0n1),
                    "PROP_>": (">", format_0n1),
                    "PROP_≤": ("≤", format_0n1),
                    "PROP_≥": ("≥", format_0n1),
                    "MINUS": ("-", format_n0),
                    "+": ("+", format_0n1),
                    "APPLICATION_OF_FUNCTION": ("", format_app_function),
                    "VAR": ("", "var"),
                    ##################
                    # GENERAL TYPES: #
                    ##################
                    "APPLICATION": ("", general_format_application),
                    "PROP": (r"\text{ " + _("a proposition") + "}",
<<<<<<< HEAD
                             format_constant1),
                    "TYPE": (r" \text{ " + _("a set") + "} ",
                             format_constant1),
=======
                             format_constant),
                    "TYPE": (r" \text{ " + _("a set") + "} ",
                             format_constant),
>>>>>>> 75219ee5
                    "SET": (r" \text{ " + _("a subset of") + " }",
                            format_n0),
                    "ELEMENT": (r" \text{ " + _("an element of") + " }",
                                format_n0),
                    "FUNCTION": (r" \to ", format_0n1),
                    "SEQUENCE": ("", ""),
                    "TYPE_NUMBER[name:ℕ]": ("\mathbb{N}", format_constant1),
                    "TYPE_NUMBER[name:ℝ]": ("\mathbb{R}", format_constant1),
                    "NUMBER": ("", ""),
                    "CONSTANT": ("", format_constant2)
                    }

utf8_structures = {"PROP_AND": (" " + _(r"AND") + " ",
                                format_0n1),
                   # logic
                   "PROP_OR": (" " + _("OR") + " ", format_0n1),
                   "PROP_FALSE": (_("Contradiction"), format_constant1),
                   "PROP_IFF": (" ⇔ ", format_0n1),
                   "PROP_NOT": (" " + _("NOT") + " ", format_n0),
                   "PROP_IMPLIES": (" ⇒ ", format_0n1),
                   "QUANT_∀": ("∀ ", format_quantifiers),
                   "QUANT_∃": ("∃ ", format_quantifiers),
                   "PROP_∃": ("", ""),
<<<<<<< HEAD
                   # set theory
=======
                   ###############
                   # SET THEORY: #
                   ###############
                   "PROP_INCLUDED": (" ⊂ ", format_0n1),
                   "PROP_BELONGS": (r" ∈ ", format_0n1),
                   "SET_EMPTY": (r" ∅ ", format_constant),
>>>>>>> 75219ee5
                   "SET_INTER": (r" ∩ ", format_0n1),  # set theory
                   "SET_INTER+": (" ∩", format_n0),
                   "SET_UNION": (r" ∪ ", format_0n1),
                   "SET_UNION+": (" ∪", format_n0),
<<<<<<< HEAD
                   "PROP_INCLUDED": (" ⊂ ", format_0n1),
                   "PROP_BELONGS": (r" ∈ ", format_0n1),
                   "SET_DIFF": (r" \\ ", format_0n1),
                   "SET_COMPLEMENT": (r"", format_complement),
                   "SET_UNIVERSE": ("", format_arg0),
                   "SET_EMPTY": (r" ∅ ", format_constant1),
                   "SET_IMAGE": ("", format_app_function),
                   "SET_INVERSE": ("", format_app_inverse),
                   "SET_FAMILY": (" " + _("a family of subsets of") + " ",
                                  format_n0),
                   # numbers
=======
                   "SET_SYM_DIFF": (r" \\ ", format_0n1),
                   "SET_COMPLEMENT": (r"", format_complement),
                   "SET_UNIVERSE": ("", format_arg0),
                   "SET_IMAGE": ("", format_app_function),
                   "SET_INVERSE": ("", format_app_inverse),
                   "SET_FAMILY": (" " + _("a family of subsets of") + " ",
                                  format_n1),
                   "INSTANCE_OF_SET_FAMILY": ("", format_instance_set_family),
                   "APPLICATION_OF_SET_FAMILY": ("", format_name_index_1),
                   ############
                   # NUMBERS: #
                   ############
>>>>>>> 75219ee5
                   "PROP_EQUAL": (" = ", format_0n1),
                   "PROP_EQUAL_NOT": ("", ""),
                   "PROP_<": ("<", format_0n1),
                   "PROP_>": (">", format_0n1),
                   "PROP_≤": ("≤", format_0n1),
                   "PROP_≥": ("≥", format_0n1),
                   "MINUS": ("-", format_n0),
                   "+": ("+", format_0n1),
                   "APPLICATION_OF_FUNCTION": ("", format_app_function),
                   "VAR": ("", "var"),
<<<<<<< HEAD
                   # general types
                   "APPLICATION": ("", general_format_application),
                   "PROP": (_(" a proposition"), format_constant1),
                   "TYPE": (_(" a set"), format_constant1),
                   "SET": (_(" a subset of "), format_n0),
                   "ELEMENT": (_(" an element of "), format_n0),
=======
                   ##################
                   # GENERAL TYPES: #
                   ##################
                   "PROP": (" " + _("a proposition"), format_constant),
                   "TYPE": (" " + _("a set"), format_constant),
                   "SET": (" " + _("a subset of "), format_n0),
                   "ELEMENT": (" " + _("an element of "), format_n0),
>>>>>>> 75219ee5
                   "FUNCTION": (" → ", format_0n1),
                   "SEQUENCE": ("", ""),
                   "TYPE_NUMBER[name:ℕ]": ("ℕ", format_constant1),
                   "TYPE_NUMBER[name:ℝ]": ("ℝ", format_constant1),
                   "NUMBER": ("", ""),
                   "CONSTANT": ("", format_constant2)
                   }


# TODO A traiter : R, N ; NUMBER ; emptyset ; PROP_∃ ; SET_INTER+ ; SEQUENCE ;
# MINUS (n0 ou 0n1 selon le nb d'arguments)
# NB : two notations for complement :
# COMPLEMENT:
# A^c (lean) -> A^c
# set.univ \ A (lean) -> X \ A
# avoid notation - A

<|MERGE_RESOLUTION|>--- conflicted
+++ resolved
@@ -15,8 +15,6 @@
 import logging
 
 log = logging.getLogger(__name__)
-
-#from deaduction.pylib.mathobj import PropObj, ProofStatePO
 
 ########################################################
 # the following is useful for the function needs_paren #
@@ -46,12 +44,7 @@
 def format_0n1(latex_symb, a, PO, format_="latex"):
     return [a[0], latex_symb, a[1]]
 
-
-<<<<<<< HEAD
 def format_name(latex_symb, a, PO, format_="latex"):
-=======
-def format_name(latex_symb, a, PO, format_="latex"):  # unused
->>>>>>> 75219ee5
     return [PO.lean_data["name"]]
 
 
@@ -78,7 +71,8 @@
     if format_ == "latex":
         return [a[0], '^c']
     elif format_ == "utf8":
-<<<<<<< HEAD
+        return [a[0], 'ᶜ']
+    elif format_ == "utf8":
         return ['∁', a[0]]
 
 
@@ -123,9 +117,6 @@
     if format_ == "latex":
         string = r"\textsc{" + string + r"}"
     return string
-=======
-        return [a[0], 'ᶜ']
->>>>>>> 75219ee5
 
 
 def format_instance_set_family(latex_symb, children_rep, PO, format_="latex"):
@@ -166,27 +157,17 @@
                     ###############
                     # SET THEORY: #
                     ###############
-                    "PROP_BELONGS": (r" \in ", format_0n1),
-                    "PROP_INCLUDED": (r" \subset ", format_0n1),
-                    "SET_EMPTY": (r" \emptyset ", format_constant),
                     "SET_INTER": (r" \cap ", format_0n1),
-                    "SET_INTER+": (r"\bigcap", format_n0),  # TODO: improve
                     "SET_UNION": (r" \cup ", format_0n1),
-<<<<<<< HEAD
                     "SET_INTER+": (r"\bigcap", format_n0),  # TODO: improve
                     "SET_UNION+": (r"\bigcup", format_n0),
                     "PROP_INCLUDED": (r" \subset ", format_0n1),
                     "PROP_BELONGS": (r" \in ", format_0n1),
                     "SET_DIFF": (r" \backslash ", format_0n1),
+                    "SET_SYM_DIFF": (r" \backslash ", format_0n1),
                     "SET_COMPLEMENT": (r"", format_complement),
                     "SET_UNIVERSE": ("", format_arg0),
                     "SET_EMPTY": (r" \emptyset ", format_constant1),
-=======
-                    "SET_UNION+": (r"\bigcup", format_n0),
-                    "SET_SYM_DIFF": (r" \backslash ", format_0n1),
-                    "SET_COMPLEMENT": (r"", format_complement),
-                    "SET_UNIVERSE": ("", format_arg0),
->>>>>>> 75219ee5
                     "SET_IMAGE": ("", format_app_function),
                     "SET_INVERSE": ("", format_app_inverse),
                     "SET_FAMILY": (r"\text{ " + _("a family of subsets of") +
@@ -204,22 +185,16 @@
                     "PROP_≥": ("≥", format_0n1),
                     "MINUS": ("-", format_n0),
                     "+": ("+", format_0n1),
-                    "APPLICATION_OF_FUNCTION": ("", format_app_function),
+                    "APPLICATION_FUNCTION": ("", format_app_function),
                     "VAR": ("", "var"),
                     ##################
                     # GENERAL TYPES: #
                     ##################
                     "APPLICATION": ("", general_format_application),
                     "PROP": (r"\text{ " + _("a proposition") + "}",
-<<<<<<< HEAD
                              format_constant1),
                     "TYPE": (r" \text{ " + _("a set") + "} ",
                              format_constant1),
-=======
-                             format_constant),
-                    "TYPE": (r" \text{ " + _("a set") + "} ",
-                             format_constant),
->>>>>>> 75219ee5
                     "SET": (r" \text{ " + _("a subset of") + " }",
                             format_n0),
                     "ELEMENT": (r" \text{ " + _("an element of") + " }",
@@ -232,9 +207,7 @@
                     "CONSTANT": ("", format_constant2)
                     }
 
-utf8_structures = {"PROP_AND": (" " + _(r"AND") + " ",
-                                format_0n1),
-                   # logic
+utf8_structures = {"PROP_AND": (" " + _("AND") + " ", format_0n1),  # logic
                    "PROP_OR": (" " + _("OR") + " ", format_0n1),
                    "PROP_FALSE": (_("Contradiction"), format_constant1),
                    "PROP_IFF": (" ⇔ ", format_0n1),
@@ -243,36 +216,19 @@
                    "QUANT_∀": ("∀ ", format_quantifiers),
                    "QUANT_∃": ("∃ ", format_quantifiers),
                    "PROP_∃": ("", ""),
-<<<<<<< HEAD
-                   # set theory
-=======
                    ###############
                    # SET THEORY: #
                    ###############
                    "PROP_INCLUDED": (" ⊂ ", format_0n1),
                    "PROP_BELONGS": (r" ∈ ", format_0n1),
-                   "SET_EMPTY": (r" ∅ ", format_constant),
->>>>>>> 75219ee5
                    "SET_INTER": (r" ∩ ", format_0n1),  # set theory
+                   "SET_UNION": (r" ∪ ", format_0n1),
                    "SET_INTER+": (" ∩", format_n0),
-                   "SET_UNION": (r" ∪ ", format_0n1),
                    "SET_UNION+": (" ∪", format_n0),
-<<<<<<< HEAD
-                   "PROP_INCLUDED": (" ⊂ ", format_0n1),
-                   "PROP_BELONGS": (r" ∈ ", format_0n1),
                    "SET_DIFF": (r" \\ ", format_0n1),
                    "SET_COMPLEMENT": (r"", format_complement),
                    "SET_UNIVERSE": ("", format_arg0),
                    "SET_EMPTY": (r" ∅ ", format_constant1),
-                   "SET_IMAGE": ("", format_app_function),
-                   "SET_INVERSE": ("", format_app_inverse),
-                   "SET_FAMILY": (" " + _("a family of subsets of") + " ",
-                                  format_n0),
-                   # numbers
-=======
-                   "SET_SYM_DIFF": (r" \\ ", format_0n1),
-                   "SET_COMPLEMENT": (r"", format_complement),
-                   "SET_UNIVERSE": ("", format_arg0),
                    "SET_IMAGE": ("", format_app_function),
                    "SET_INVERSE": ("", format_app_inverse),
                    "SET_FAMILY": (" " + _("a family of subsets of") + " ",
@@ -282,7 +238,6 @@
                    ############
                    # NUMBERS: #
                    ############
->>>>>>> 75219ee5
                    "PROP_EQUAL": (" = ", format_0n1),
                    "PROP_EQUAL_NOT": ("", ""),
                    "PROP_<": ("<", format_0n1),
@@ -291,24 +246,15 @@
                    "PROP_≥": ("≥", format_0n1),
                    "MINUS": ("-", format_n0),
                    "+": ("+", format_0n1),
-                   "APPLICATION_OF_FUNCTION": ("", format_app_function),
                    "VAR": ("", "var"),
-<<<<<<< HEAD
-                   # general types
                    "APPLICATION": ("", general_format_application),
-                   "PROP": (_(" a proposition"), format_constant1),
-                   "TYPE": (_(" a set"), format_constant1),
-                   "SET": (_(" a subset of "), format_n0),
-                   "ELEMENT": (_(" an element of "), format_n0),
-=======
                    ##################
                    # GENERAL TYPES: #
                    ##################
-                   "PROP": (" " + _("a proposition"), format_constant),
-                   "TYPE": (" " + _("a set"), format_constant),
+                   "PROP": (" " + _("a proposition"), format_constant1),
+                   "TYPE": (" " + _("a set"), format_constant1),
                    "SET": (" " + _("a subset of "), format_n0),
                    "ELEMENT": (" " + _("an element of "), format_n0),
->>>>>>> 75219ee5
                    "FUNCTION": (" → ", format_0n1),
                    "SEQUENCE": ("", ""),
                    "TYPE_NUMBER[name:ℕ]": ("ℕ", format_constant1),
@@ -324,5 +270,4 @@
 # COMPLEMENT:
 # A^c (lean) -> A^c
 # set.univ \ A (lean) -> X \ A
-# avoid notation - A
-
+# avoid notation - A