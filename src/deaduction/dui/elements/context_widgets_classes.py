--- conflicted
+++ resolved
@@ -72,8 +72,6 @@
 from deaduction.dui.elements import ( StatementsTreeWidget,
                                       StatementsTreeWidgetItem)
 
-# from deaduction.dui.elements.proof_tree import LayoutMathObjects
-
 log = logging.getLogger(__name__)
 global _
 
@@ -82,54 +80,6 @@
 ################################
 
 
-<<<<<<< HEAD
-class TargetLabel(QLabel):
-    """
-    A class to display the target. Can be used in ExerciseMainWindow via
-    TargetWidget, and in the exercise chooser. Take the target as a
-    parameter, and display it in richText format (html).
-    """
-
-    clicked = Signal()
-    double_clicked = Signal()
-
-    def __init__(self, target):
-        super().__init__()
-        self._double_clicked = False
-        if target:
-            # log.debug("updating target")
-            text = target.math_type_to_display()
-        else:
-            text = '…'
-
-        self.setText(text)
-        self.setTextFormat(Qt.RichText)
-
-    def replace_target(self, target):
-        self.setText(target.math_type_to_display())
-
-    # Debugging
-    # def mouseReleaseEvent(self, ev) -> None:
-    #     print("Clac!!")
-
-    def mouseReleaseEvent(self, event):
-        """
-        Emit the clicked signal only if this is not a double click.
-        """
-        if not self._double_clicked:
-            # print("target label clicked")
-            self.clicked.emit()
-        else:
-            self._double_clicked = False
-
-    def mouseDoubleClickEvent(self, event):
-        # print("target label double clicked")
-        self._double_clicked = True
-        self.double_clicked.emit()
-
-
-=======
->>>>>>> 74a3cd5e
 # A usefull class.
 class _TagIcon(QIcon):
     """
@@ -362,7 +312,7 @@
         self._current_item = None  # Last clicked item
 
         # The following are set by ExerciseCentralWidget:
-        self.is_props_wdg = False   
+        self.is_props_wdg = False
         self.context_selection: callable = None
         self.clear_context_selection: callable = None
 
@@ -629,7 +579,6 @@
 
 # Classes to display and store the target in the main exercise window.
 
-
 class TargetLabel(QLabel):
     """
     A class to display the target. Can be used in ExerciseMainWindow via
@@ -637,14 +586,12 @@
     parameter, and display it in richText format (html).
     """
 
+    clicked = Signal()
+    double_clicked = Signal()
+
     def __init__(self, target):
         super().__init__()
-        # Display
-        #   ∀ x ∈ X, ∃ ε, …
-        # and not
-        #   H : ∀ x ∈ X, ∃ ε, …
-        # where H might be the lean name of the target. That's what
-        # the .math_type is for.
+        self._double_clicked = False
         if target:
             # log.debug("updating target")
             text = target.math_type_to_display()
@@ -660,6 +607,21 @@
     # Debugging
     # def mouseReleaseEvent(self, ev) -> None:
     #     print("Clac!!")
+
+    def mouseReleaseEvent(self, event):
+        """
+        Emit the clicked signal only if this is not a double click.
+        """
+        if not self._double_clicked:
+            # print("target label clicked")
+            self.clicked.emit()
+        else:
+            self._double_clicked = False
+
+    def mouseDoubleClickEvent(self, event):
+        # print("target label double clicked")
+        self._double_clicked = True
+        self.double_clicked.emit()
 
 
 class TargetWidget(QWidget):
