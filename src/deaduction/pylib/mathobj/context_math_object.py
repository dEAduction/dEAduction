"""
# context_math_object.py : subclass MathObject for objects in the context #

Author(s)     : Frédéric Le Roux frederic.le-roux@imj-prg.fr
Maintainer(s) : Frédéric Le Roux frederic.le-roux@imj-prg.fr
Created       : 08 2021 (creation)
Repo          : https://github.com/dEAduction/dEAduction

Copyright (c) 2020 the d∃∀duction team

This file is part of d∃∀duction.

    d∃∀duction is free software: you can redistribute it and/or modify it under
    the terms of the GNU General Public License as published by the Free
    Software Foundation, either version 3 of the License, or (at your option)
    any later version.

    d∃∀duction is distributed in the hope that it will be useful, but WITHOUT
    ANY WARRANTY; without even the implied warranty of MERCHANTABILITY or
    FITNESS FOR A PARTICULAR PURPOSE.  See the GNU General Public License for
    more details.

    You should have received a copy of the GNU General Public License along
    with dEAduction.  If not, see <https://www.gnu.org/licenses/>.
"""


from typing import Any
import logging

import deaduction.pylib.config.vars as cvars
from deaduction.pylib.mathobj.math_object   import MathObject

log = logging.getLogger(__name__)
global _


class ContextMathObject(MathObject):
    """
    This class subclasses MathObject for objects of the context.
    At a given moment of a proof, the list of instances, as recorded in
    self.list_, is exactly the list of MathObjects in the current context.
    This list is useful for naming dummy vars.

    Attributes allow to keep track of some additional information.
    """
    list_: [Any] = []  # List of all ContextMathObject in the current context
    is_new_: bool  # True if self was not present in previous context FIXME
    is_modified_: bool  # True if self is modified from previous context FIXME
    is_hidden: bool  # True if self should not be dispplayed in ui
    has_been_used_in_the_proof: bool

    def __init__(self, node, info, children, bound_vars, math_type):
        super().__init__(node, info, children, bound_vars, math_type)

        ContextMathObject.list_.append(self)

        # Ancestor in logically previous context
        self.parent_context_math_object = None
        self.child_context_math_object = None

        # Tags
        self.is_new_ = False  # FIXME: obsolete
        self.is_modified_ = False  # FIXME: obsolete
        self.has_been_used_in_proof = False  # TODO: implement
        self.is_hidden = False # TODO
        # log.debug(f"Creating ContextMathPObject {self.to_display()},")
                  # f"dummy vars = "
                  # f"{[var.to_display() for var in self.bound_vars]}")

    @property
    def is_new(self):
        return self.parent_context_math_object is None

    @property
    def is_modified(self):
        return (self.parent_context_math_object
                and self.parent_context_math_object.math_type != self.math_type)

    def is_descendant_of(self, other):
        """
        True is self is a (strict) descendant of other.
        """
        parent = self.parent_context_math_object
        if parent:
            return parent == other or parent.is_descendant_of(other)

    @classmethod
    def whose_math_type_is(cls, math_type: MathObject):
        """
        Return the list of current ContextMathObjects with given math_type.
        """
        math_objects = [mo for mo in cls.list_ if mo.math_type == math_type]
        return math_objects

    def copy_tags(self, other):
        self.has_been_used_in_proof = other.has_been_used_in_proof
        self.is_hidden = other.is_hidden

    def remove_future_info(self):
        self.child_context_math_object = None

    def raw_latex_shape(self, negate=False, text_depth=0):
        """
        Replace the raw_latex_shape method for MathObject.
        """
        shape = super().raw_latex_shape(negate, text_depth)
        if (hasattr(self, 'has_been_used_in_proof')
                and self.has_been_used_in_proof):
            shape = [r'\used_property'] + shape
        return shape

    def raw_latex_shape_of_math_type(self, text_depth=0):
        """
        Replace the raw_latex_shape_of_math_type method for MathObject.
        """
        shape = super().raw_latex_shape_of_math_type(text_depth)
        if (hasattr(self, 'has_been_used_in_proof')
                and self.has_been_used_in_proof):
            shape = [r'\used_property'] + shape
        if self.is_function():
            # Should be "a function from" in text mode,
            # and nothing in symbol mode.
            shape[0] = r"\context_function_from"
        return shape

    @property
    def identifier(self):
        return self.info.get("id")

<<<<<<< HEAD
    # def math_type_to_display(self, format_="html", text_depth=0) -> str:
    #     abstract_string = MathObject.to_abstract_string(self, text_depth)
    #     if self.has_been_used_in_the_proof:
    #         abstract_string = [r"\used_property"] + abstract_string

    def help_target_msg(self, format_="html") -> (str, str):
        """
        Return three help msgs about self:
        - a general msg that describes self,
        - a msgs that explains how to use self in deaduction,
        - a (maybe empty) hint msg.
        Help msgs should depend on the main symbol of self, using implicit
        definition if they are allowed by the current settings.
        """

        implicit = cvars.get("functionality.allow_implicit_use_of_definitions")
        implicit = False  # Fixme

        raw_msgs = None
        params = tuple()
        children = self.math_type.children
        if self.is_for_all(implicit=implicit):
            params = (children[0].to_display(format_="html"))
            raw_msgs = prove_forall

        if raw_msgs:
            msgs = (_(msg).format(params) if msg else "" for msg in raw_msgs)
            return msgs
        else:
            return "", "", ""

    def help_context_msg(self, format_="html") -> (str, str, str):
        """
        Return three help msgs about self:
        - a general msg that describes self,
        - a msgs that explains how to use self in deaduction,
        - a (maybe empty) hint msg.
        Help msgs should depend on the main symbol of self, using implicit
        definition if they are allowed by the current settings.
        """

        implicit = cvars.get("functionality.allow_implicit_use_of_definitions")
        implicit = False  # Fixme

        raw_msgs = None
        params = tuple()
        children = self.math_type.children
        if self.is_for_all(implicit=implicit):
            params = (children[0].to_display(format_="html"))
            raw_msgs = use_forall

        if raw_msgs:
            msgs = (_(msg).format(params) for msg in raw_msgs)
            return msgs
        else:
            return "", "", ""


use_forall = (_("This is a universal property, which tells something about "
                "every element of {}."),
              _("To use this property, press the ∀ button after selecting "
                "an element of {}."),
              _("To use this property, you need some element of {}. Is there "
                "any in the context? If not, can you create some?"))


prove_forall = (_("This is a universal property, which tells something about "
                  "every element of {}."),
                _("To start a proof of this property, press the ∀ button."),
                "")



=======
    def action_from_premise_and_operator(self, other: MathObject):
        """
        Return possible actions for premise = self and operator = other. This is
        used e.g. to determine which action could be triggered by a drag&drop
        operation.
        """
        operator = self
        premise = other
        action = None

        implicit = cvars.get("functionality.allow_implicit_use_of_definitions")

        if premise.math_type.is_prop():
            if operator.can_be_used_for_implication(implicit=implicit):
                action = "implies"
            else:
                yes, subs = operator.can_be_used_for_substitution()
                if yes:
                    action = "equal"
        else:
            if operator.is_for_all(implicit=implicit):
                action = "forall"

        return action
>>>>>>> afddf567

<|MERGE_RESOLUTION|>--- conflicted
+++ resolved
@@ -128,81 +128,6 @@
     def identifier(self):
         return self.info.get("id")
 
-<<<<<<< HEAD
-    # def math_type_to_display(self, format_="html", text_depth=0) -> str:
-    #     abstract_string = MathObject.to_abstract_string(self, text_depth)
-    #     if self.has_been_used_in_the_proof:
-    #         abstract_string = [r"\used_property"] + abstract_string
-
-    def help_target_msg(self, format_="html") -> (str, str):
-        """
-        Return three help msgs about self:
-        - a general msg that describes self,
-        - a msgs that explains how to use self in deaduction,
-        - a (maybe empty) hint msg.
-        Help msgs should depend on the main symbol of self, using implicit
-        definition if they are allowed by the current settings.
-        """
-
-        implicit = cvars.get("functionality.allow_implicit_use_of_definitions")
-        implicit = False  # Fixme
-
-        raw_msgs = None
-        params = tuple()
-        children = self.math_type.children
-        if self.is_for_all(implicit=implicit):
-            params = (children[0].to_display(format_="html"))
-            raw_msgs = prove_forall
-
-        if raw_msgs:
-            msgs = (_(msg).format(params) if msg else "" for msg in raw_msgs)
-            return msgs
-        else:
-            return "", "", ""
-
-    def help_context_msg(self, format_="html") -> (str, str, str):
-        """
-        Return three help msgs about self:
-        - a general msg that describes self,
-        - a msgs that explains how to use self in deaduction,
-        - a (maybe empty) hint msg.
-        Help msgs should depend on the main symbol of self, using implicit
-        definition if they are allowed by the current settings.
-        """
-
-        implicit = cvars.get("functionality.allow_implicit_use_of_definitions")
-        implicit = False  # Fixme
-
-        raw_msgs = None
-        params = tuple()
-        children = self.math_type.children
-        if self.is_for_all(implicit=implicit):
-            params = (children[0].to_display(format_="html"))
-            raw_msgs = use_forall
-
-        if raw_msgs:
-            msgs = (_(msg).format(params) for msg in raw_msgs)
-            return msgs
-        else:
-            return "", "", ""
-
-
-use_forall = (_("This is a universal property, which tells something about "
-                "every element of {}."),
-              _("To use this property, press the ∀ button after selecting "
-                "an element of {}."),
-              _("To use this property, you need some element of {}. Is there "
-                "any in the context? If not, can you create some?"))
-
-
-prove_forall = (_("This is a universal property, which tells something about "
-                  "every element of {}."),
-                _("To start a proof of this property, press the ∀ button."),
-                "")
-
-
-
-=======
     def action_from_premise_and_operator(self, other: MathObject):
         """
         Return possible actions for premise = self and operator = other. This is
@@ -227,5 +152,73 @@
                 action = "forall"
 
         return action
->>>>>>> afddf567
-
+
+    def help_target_msg(self, format_="html") -> (str, str):
+        """
+        Return three help msgs about self:
+        - a general msg that describes self,
+        - a msgs that explains how to use self in deaduction,
+        - a (maybe empty) hint msg.
+        Help msgs should depend on the main symbol of self, using implicit
+        definition if they are allowed by the current settings.
+        """
+
+        implicit = cvars.get("functionality.allow_implicit_use_of_definitions")
+        implicit = False  # Fixme
+
+        raw_msgs = None
+        params = tuple()
+        children = self.math_type.children
+        if self.is_for_all(implicit=implicit):
+            params = (children[0].to_display(format_="html"))
+            raw_msgs = prove_forall
+
+        if raw_msgs:
+            msgs = (_(msg).format(params) if msg else "" for msg in raw_msgs)
+            return msgs
+        else:
+            return "", "", ""
+
+    def help_context_msg(self, format_="html") -> (str, str, str):
+        """
+        Return three help msgs about self:
+        - a general msg that describes self,
+        - a msgs that explains how to use self in deaduction,
+        - a (maybe empty) hint msg.
+        Help msgs should depend on the main symbol of self, using implicit
+        definition if they are allowed by the current settings.
+        """
+
+        implicit = cvars.get("functionality.allow_implicit_use_of_definitions")
+        implicit = False  # Fixme
+
+        raw_msgs = None
+        params = tuple()
+        children = self.math_type.children
+        if self.is_for_all(implicit=implicit):
+            params = (children[0].to_display(format_="html"))
+            raw_msgs = use_forall
+
+        if raw_msgs:
+            msgs = (_(msg).format(params) for msg in raw_msgs)
+            return msgs
+        else:
+            return "", "", ""
+
+
+use_forall = (_("This is a universal property, which tells something about "
+                "every element of {}."),
+              _("To use this property, press the ∀ button after selecting "
+                "an element of {}."),
+              _("To use this property, you need some element of {}. Is there "
+                "any in the context? If not, can you create some?"))
+
+
+prove_forall = (_("This is a universal property, which tells something about "
+                  "every element of {}."),
+                _("To start a proof of this property, press the ∀ button."),
+                "")
+
+
+
+
