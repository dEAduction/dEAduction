#!/usr/bin/env python3
# -*- coding: utf-8 -*-
"""
Created on Mon Jun 15 11:15:58 2020

@author: leroux
DESCRIPTION

Contain the data for processing PropObj into a latex representation

"""
# from PropObj import PropObj, ProofStatePO
import gettext

_ = gettext.gettext

nature_leaves_list = ["PROP", "TYPE", "SET_UNIVERSE", "SET", "ELEMENT",
                      "FUNCTION", "SEQUENCE", "SET_FAMILY",
                      "TYPE_NUMBER", "NUMBER", "VAR", "SET_EMPTY"]

<<<<<<< HEAD
# dict format name -> format scheme

latex_formats = {"const": "[latex_symb]",
                 "arg0": "[a[0]]",
                 "n0": "[latex_symb, a[0]]",
                 "0n1": "[a[0], latex_symb, a[1]]",
                 "name": "[PO.lean_name]",
                 "app_function": "[a[0],  '(', a[1], ')']",
                 "app_inverse": "[a[0],  '^{-1}(', a[1],  ')']",
                 "quantifiers": "[latex_symb + ' ' + a[0] "
                                "+ ' \in ', a[1], ', ', a[2]]",
                 "var": "[PO.nature_compl]",  # OUT OF DATE
                 "complement": "[a[0], '^c']"}
=======
>>>>>>> f4588bb5

# dict format name -> format scheme

# latex_formats = {"const": "[latex_symb]",
#                  "arg0": "[a[0]]",
#                  "n0": "[latex_symb, a[0]]",
#                  "0n1": "[a[0], latex_symb, a[1]]",
#                  "name": "[PO.lean_name]",
#                  "app_function": "[a[0],  '(', a[1], ')']",
#                  "app_inverse": "[a[0],  '^{-1}(', a[1],  ')']",
#                  "quantifiers": "[latex_symb + ' ' + a[0] "
#                                 "+ ' \in ', a[1], ', ', a[2]]",
#                  "var": "[PO.nature_compl]",  # OUT OF DATE
#                  "complement": "[a[0], '^c']"}
#
# utf8_formats = {"const": "[latex_symb]",
#                  "arg0": "[a[0]]",
#                  "n0": "[latex_symb, a[0]]",
#                  "0n1": "[a[0], latex_symb, a[1]]",
#                  "name": "[PO.lean_name]",
#                  "app_function": "[a[0],  '(', a[1], ')']",
#                  "app_inverse": "[a[0],  '⁻¹(', a[1],  ')']",
#                  "quantifiers": "[latex_symb + ' ' + a[0] "
#                                 "+ ' ∈ ', a[1], ', ', a[2]]",
#                  "var": "[PO.nature_compl]",  # OUT OF DATE
#                  "complement": "[a[0], 'ᶜ']"}


def format_constant(latex_symb, a, PO, format="latex"):
    return [latex_symb]


def format_arg0(latex_symb, a, PO, format="latex"):
    return [a[0]]


def format_n0(latex_symb, a, PO, format="latex"):
    return [latex_symb, a[0]]


def format_0n1(latex_symb, a, PO, format="latex"):
    return [a[0], latex_symb, a[1]]


def format_name(latex_symb, a, PO, format="latex"):
    return [PO.lean_data["name"]]


def format_app_function(latex_symb, a, PO, format="latex"):
    return [a[0], '(', a[1], ')']


def format_app_inverse(latex_symb, a, PO, format="latex"):
    if format == "latex":
        return [a[0], '^{-1}(', a[1], ')']
    elif format == "utf8":
        return [a[0], '⁻¹(', a[1], ')']


def format_quantifiers(latex_symb, a, PO, format="latex"):
    # mind that the variable a[1] comes AFTER the type a[0] in quantifiers
    if format == "latex":
        return [latex_symb + ' ' + a[1] + ' \in ', a[0], ', ', a[2]]
    elif format == "utf8":
        return [latex_symb  + a[1] + ' ∈ ', a[0], ', ', a[2]]


def format_complement(latex_symb, a, PO, format="latex"):
    if format == "latex":
        return [a[0], '^c']
    elif format == "utf8":
        return [a[0], 'ᶜ']


# dict nature -> (latex symbol, format name)
latex_structures = {"PROP_AND": (r" \text{{ " + _("AND") + " }} ",  # logics
                                 format_0n1),
                    "PROP_OR": (r" \text{{ OU }} ", format_0n1),
                    "PROP_IFF": (r" \Leftrightarrow ", format_0n1),
                    "PROP_NOT": (r" \text{{NON }} ", format_n0),
                    "PROP_IMPLIES": (r" \Rightarrow ", format_0n1),
                    "QUANT_∀": (r"\forall ", format_quantifiers),
                    "QUANT_∃": (r"\exists ", format_quantifiers),
                    "PROP_∃": ("", ""),
                    "SET_INTER": (r" \cap ", format_0n1),  # set theory
                    "SET_UNION": (r" \cup ", format_0n1),
                    "SET_INTER+": ("", ""),
                    "SET_UNION+": ("", ""),
                    "PROP_INCLUDED": (r" \subset ", format_0n1),
                    "PROP_BELONGS": (r" \in ", format_0n1),
                    "SET_SYM_DIFF": (r" \backslash ", format_0n1),
                    "SET_COMPLEMENT": (r"", "complement"),
                    "SET_UNIVERSE": ("", format_arg0),
                    "SET_EMPTY": (r" \emptyset ", format_constant),
                    "SET_IMAGE": ("", format_app_function),
                    "SET_INVERSE": ("", format_app_inverse),
                    "PROP_EQUAL": (" = ", format_0n1),
                    "PROP_EQUAL_NOT": ("", ""),
                    "PROP_<": ("<", format_0n1),
                    "PROP_>": (">", format_0n1),
                    "PROP_≤": ("≤", format_0n1),
                    "PROP_≥": ("≥", format_0n1),
                    "MINUS": ("-", format_n0),
                    "+": ("+", format_0n1),
                    "APPLICATION_FUNCTION": ("", format_app_function),
                    "VAR": ("", "var"),
                    "PROP": (r"\text{{ une proposition}", format_constant),
                    "TYPE": (r" \text{ un ensemble} ", format_constant),
                    "SET": (r" \text{ un sous-ensemble de } ", format_n0),
                    "ELEMENT": (r" \{{ un élément de }} ", format_n0),
                    "FUNCTION": (r" \to ", format_0n1),
                    "SEQUENCE": ("", ""),
                    "SET_FAMILY": ("", ""),
                    "TYPE_NUMBER[name:ℕ]": ("\mathbb{N}", format_constant),
                    "TYPE_NUMBER[name:ℝ]": ("\mathbb{R}", format_constant),
                    "NUMBER": ("", "")
                    }

utf8_structures = {"PROP_AND": (" " + _("AND") + " ", format_0n1),  # logic
                   "PROP_OR": (" " + _("OR") + " ", format_0n1),
                   "PROP_IFF": (" ⇔ ", format_0n1),
                   "PROP_NOT": (" " + _("NOT") + " ", format_n0),
                   "PROP_IMPLIES": (" ⇒ ", format_0n1),
                   "QUANT_∀": ("∀ ", format_quantifiers),
                   "QUANT_∃": ("∃ ", format_quantifiers),
                   "PROP_∃": ("", ""),
                   "SET_INTER": (r" ∩ ", format_0n1),  # set theory
                   "SET_UNION": (r" ∪ ", format_0n1),
                   "SET_INTER+": ("", ""),
                   "SET_UNION+": ("", ""),
                   "PROP_INCLUDED": (" ⊂ ", format_0n1),
                   "PROP_BELONGS": (r" ∈ ", format_0n1),
                   "SET_SYM_DIFF": (r" \\ ", format_0n1),
                   "SET_COMPLEMENT": (r"", "complement"),
                   "SET_UNIVERSE": ("", format_arg0),
                   "SET_EMPTY": (r" ∅ ", format_constant),
                   "SET_IMAGE": ("", format_app_function),
                   "SET_INVERSE": ("", format_app_inverse),
                   "PROP_EQUAL": (" = ", format_0n1),
                   "PROP_EQUAL_NOT": ("", ""),
                   "PROP_<": ("<", format_0n1),
                   "PROP_>": (">", format_0n1),
                   "PROP_≤": ("≤", format_0n1),
                   "PROP_≥": ("≥", format_0n1),
                   "MINUS": ("-", format_n0),
                   "+": ("+", format_0n1),
                   "APPLICATION_FUNCTION": ("", format_app_function),
                   "VAR": ("", "var"),
                   "PROP": (" une proposition", format_constant),
                   "TYPE": ("  un ensemble", format_constant),
                   "SET": (" un sous-ensemble de ", format_n0),
                   "ELEMENT": (" un élément de ", format_n0),
                   "FUNCTION": (" → ", format_0n1),
                   "SEQUENCE": ("", ""),
                   "SET_FAMILY": ("", ""),
                   "TYPE_NUMBER[name:ℕ]": ("ℕ", format_constant),
                   "TYPE_NUMBER[name:ℝ]": ("ℝ", format_constant),
                   "NUMBER": ("", "")
                   }

# TODO A traiter : R, N ; NUMBER ; emptyset ; PROP_∃ ; SET_INTER+ ; SEQUENCE ;
# MINUS (n0 ou 0n1 selon le nb d'arguments)
# NB : two notations for complement :
# COMPLEMENT:
# A^c (lean) -> A^c
# set.univ \ A (lean) -> X \ A
# avoid notation - A


# # TODO : tenir compte de la profondeur des parenthèses,
# # et utiliser \Biggl(\biggl(\Bigl(\bigl((x)\bigr)\Bigr)\biggr)\Biggr)
# ############# AFER
# def needs_paren(parent: PropObj, child_number: int):
#     """
#     Decides if parentheses are needed around the child
#     """
#     b = True
#     child_prop_obj = parent.children[child_number]
#     p_node = parent.node
#     if isinstance(child_prop_obj, ProofStatePO):
#         return False
#     if not child_prop_obj.children:
#         return False
#     c_node = child_prop_obj.node
#     if c_node in nature_leaves_list + \
#             ["SET_IMAGE", "SET_INVERSE", "PROP_BELONGS", "PROP_EQUAL",
#              "PROP_INCLUDED"]:
#         b = False
#     elif p_node in ["SET_IMAGE", "SET_INVERSE", "APPLICATION_FUNCTION",
#                     "PROP_EQUAL", "PROP_INCLUDED", "PROP_BELONGS"]:
#         b = False
#     elif c_node == "SET_COMPLEMENT" and p_node != "SET_COMPLEMENT":
#         b = False
#     return b<|MERGE_RESOLUTION|>--- conflicted
+++ resolved
@@ -18,22 +18,6 @@
                       "FUNCTION", "SEQUENCE", "SET_FAMILY",
                       "TYPE_NUMBER", "NUMBER", "VAR", "SET_EMPTY"]
 
-<<<<<<< HEAD
-# dict format name -> format scheme
-
-latex_formats = {"const": "[latex_symb]",
-                 "arg0": "[a[0]]",
-                 "n0": "[latex_symb, a[0]]",
-                 "0n1": "[a[0], latex_symb, a[1]]",
-                 "name": "[PO.lean_name]",
-                 "app_function": "[a[0],  '(', a[1], ')']",
-                 "app_inverse": "[a[0],  '^{-1}(', a[1],  ')']",
-                 "quantifiers": "[latex_symb + ' ' + a[0] "
-                                "+ ' \in ', a[1], ', ', a[2]]",
-                 "var": "[PO.nature_compl]",  # OUT OF DATE
-                 "complement": "[a[0], '^c']"}
-=======
->>>>>>> f4588bb5
 
 # dict format name -> format scheme
 
