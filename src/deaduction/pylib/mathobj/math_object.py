"""
#####################################################################
# MathObject.py : Take the result of Lean's tactic "Context_analysis", #
# and process it to extract the mathematical content.               #
#####################################################################
    
This files provides the python class MathObject for encoding mathematical
objects and propositions.

Examples:
    - a function f : X → Y corresponds to  a MathObject with
        node = 'LOCAL_CONSTANT'
        info['name'] = 'f'
        math_type = a MathObject with
            node = FUNCTION,
            children = [MathObject corresponding to X,
                        MathObject corresponding to Y]
    - a property H2 : x ∈ f⁻¹⟮B⟯ ∪ (f⁻¹⟮B'⟯) corresponds to a MathObject with
    node = 'LOCAL_CONSTANT' and info['name']='H2', and math_type is a
    MathObject with
            node = 'PROP_BELONGS'
            children = [MathObject corresponding to x,
                        MathObject corresponding to f⁻¹⟮B⟯ ∪ (f⁻¹⟮B'⟯)]

Note in particular that for a property, the math content of the property is
actually stored in the math_type attribute of the MathObject.

Author(s)     : Frédéric Le Roux frederic.le-roux@imj-prg.fr
Maintainer(s) : Frédéric Le Roux frederic.le-roux@imj-prg.fr
Created       : 06 2020 (creation)
Repo          : https://github.com/dEAduction/dEAduction

Copyright (c) 2020 the dEAduction team

This file is part of dEAduction.

    dEAduction is free software: you can redistribute it and/or modify it under
    the terms of the GNU General Public License as published by the Free
    Software Foundation, either version 3 of the License, or (at your option)
    any later version.

    dEAduction is distributed in the hope that it will be useful, but WITHOUT
    ANY WARRANTY; without even the implied warranty of MERCHANTABILITY or
    FITNESS FOR A PARTICULAR PURPOSE.  See the GNU General Public License for
    more details.

    You should have received a copy of the GNU General Public License along
    with dEAduction.  If not, see <https://www.gnu.org/licenses/>.
"""
from typing import          List, Any, Optional, Union
from copy import copy
import logging

if __name__ == "__main__":
    pass

import deaduction.pylib.config.vars            as cvars
# from deaduction.pylib.math_display import (
#                                            latex_from_node, recursive_display,
#                                            raw_latex_shape_from_couple_of_nodes,
#                                            raw_latex_shape_from_specific_nodes,
#                                            shallow_latex_to_text,
#                                            abstract_string_to_string)

from deaduction.pylib.give_name.give_name import name_single_bound_var

# from deaduction.pylib.math_display.utils import *

log = logging.getLogger(__name__)
global _

# NUMBER_SETS_LIST = ['ℕ', 'ℤ', 'ℚ', 'ℝ']

CONSTANT_IMPLICIT_ARGS = ("real.decidable_linear_order",)


def allow_implicit_use(test: callable) -> callable:
    """
    Modify the function test to allow implicit use of the definitions
    whose patterns are in MathObject.definition_patterns.
    'test' is typically 'is_and', 'is_or', 'is_forall', ...
    """

    def test_implicit(math_object,
                      is_math_type=False,
                      implicit=False) -> bool:
        """
        Apply test to math_object.

        :param implicit:     if False, implicit definitions are not used.
        """
        implicit = implicit and cvars.get(
            "functionality.allow_implicit_use_of_definitions")
        if not implicit:
            return test(math_object, is_math_type)
        elif test(math_object, is_math_type):
            return True
        else:
            MathObject.last_used_implicit_definition = None
            MathObject.last_rw_object = None
            if is_math_type:
                math_type = math_object
            else:
                math_type = math_object.math_type
            definition_patterns = MathObject.definition_patterns
            for index in range(len(definition_patterns)):
                # Test right term if self match pattern
                pattern = definition_patterns[index]
                pattern_left = pattern.children[0]
                pattern_right = pattern.children[1]
                log.debug(f"(Trying definition "
                      f"{MathObject.implicit_definitions[index].pretty_name}"
                      f"...)")
                if pattern_left.match(math_type):
                    if test(pattern_right, is_math_type=True):
                        definition = MathObject.implicit_definitions[index]
                        MathObject.last_used_implicit_definition = definition
                        rw_math_object = pattern_right.apply_matching()
                        MathObject.last_rw_object = rw_math_object
                        log.debug(f"Implicit definition: "
                                  f"{definition.pretty_name}")
                        log.debug(f"    {math_type.to_display()}  <=>"
                                  f" {rw_math_object.to_display()}")
                        return True
            return False
    return test_implicit


#############################################
# MathObject: general mathematical entities #
#############################################
# @dataclass
class MathObject:
    """
    Python representation of mathematical entities,
    both objects (sets, elements, functions, ...)
    and properties ("a belongs to A", ...)
    NB : When instancing, math_type and item in the children list must be
    instances of MathObject (except for the constant NO_MATH_TYPE)
    """

    node              : str   # e.g. "LOCAL_CONSTANT", "FUNCTION", "QUANT_∀"
    info              : dict  # e.g. "name", "id", "pp_type"
    children          : list  # List of MathObjects

    Variables = {}  # Containing every element having an identifier,
    # i.e. global and bound variables. This is used to avoid duplicate.
    # key = identifier,
    # value = MathObject
    NUMBER_SETS_LIST = ['ℕ', 'ℤ', 'ℚ', 'ℝ']
    number_sets = []  # Ordered list of all sets of numbers involved in some
    # MathObjects of the context, ordered sublist of ['ℕ', 'ℤ', 'ℚ', 'ℝ']
    # So that MathObject.number_sets[-1] always return the largest set of
    # numbers involved in the current exercise
    bound_var_counter = 0  # A counter to distinguish bound variables

    # Lists from definitions for implicit use
    #   This is set up at course loading, via the PatternMathObject
    #   set_definitions_for_implicit_use() method.
    definitions = []
    implicit_definitions          = []
    definition_patterns           = []
    # The following class attributes are modified each time an implicit
    # definition is used with success:
    last_used_implicit_definition = None
    last_rw_object                = None
    is_bound_var                  = False  # Default value

    # Nodes of math objects that need instantiation of bound variables
    HAVE_BOUND_VARS = ("QUANT_∀", "QUANT_∃", "QUANT_∃!", "SET_INTENSION",
                       "LAMBDA")  # "EXTENDED_SEQUENCE", "EXTENDED_SET_FAMILY")

    INEQUALITIES = ("PROP_<", "PROP_>", "PROP_≤", "PROP_≥", "PROP_EQUAL_NOT")

    def __init__(self, node, info, children, math_type=None,
                 is_bound_var=False):
        """
        Create a MathObject.
        """
        self.node = node
        self.info = info
        self.math_type = math_type
        if is_bound_var:
            self.is_bound_var = is_bound_var

        if node in self.HAVE_BOUND_VARS and len(children) == 3:
            #################################################################
            # Quantifiers & lambdas: provisionally "unname" bound variables #
            #################################################################
            # NB: info["name"] is given by structures.lean,
            # but may be inadequate (e.g. two distinct variables sharing the
            # same name)
            # This lean name is saved in info['lean_name'],
            # and info['name'] = "NO NAME" until proper naming
            # This is where the local constant is marked as bound var.

            # Every object here should have children matching this:
            bound_var_type, bound_var, local_context = children
<<<<<<< HEAD
            bound_var.is_bound_var = True
            bound_var.set_unnamed_bound_var(bound_var_type)

        ##################################################################
        # APP: uncurryfying APP(APP(1, 2, ...), n) --> APP(1, 2, ..., n) #
        ##################################################################
        if node == 'APPLICATION' and children[0].node == 'APPLICATION':
            children = children[0].children + [children[1]]

=======
            bound_var = BoundVar(bound_var.node,
                                 bound_var.info,
                                 bound_var.children,
                                 bound_var.math_type)
            children[1] = bound_var
>>>>>>> cb015987
        self.children = children

    def __repr__(self):
        return self.to_display(format_="utf8")

    def add_bound_var(self, bound_var_type=None):
        """
        We add a new dummy var to self.children, and name it.
        """
        new_bound_var = MathObject.new_bound_var(bound_var_type)
        name_single_bound_var(new_bound_var)
        self.children.append(new_bound_var)

    def process_sequences_and_likes(self):
        """
        FIXME: obsolete doc, we just add a dummy var to help display.
        This method is called at each MathObject instantiation from lean
        info and children. Local constant representing set families or
        sequences ar modified to obtain the very special display, e.g.
        {E_i, i in I}       instead of E
        (u_n)_{n in N}      instead of u
        For this the MathObject is modified, in particular children are
        added including the bound var, its type, and the body. Note that
        __lambda_var_n_body that creates a duplicate version of the ORIGINAL
        (NOT EXPANDED) self, and body is something like
        APPLICATION(non expanded duplicate, var).
        """
<<<<<<< HEAD
        # if (self.is_sequence() or self.is_set_family())\
        #         and self.node.find("_EXPANDED_") == -1:
        #     log.debug(f"processing sequence {self.display_debug}")
        #     bound_var, body = self.__lambda_var_n_body()
        #     bound_var_type = self.math_type.children[0]
        #     self.children = [bound_var_type, bound_var, body]
        #     self.node += "_EXPANDED_" + self.math_type.node
        if self.is_sequence() or self.is_set_family():
            if self.is_lambda(is_math_type=True):
                pass
            elif not self.children:
                bound_var_type = self.math_type.children[0]
                self.add_bound_var(bound_var_type)
=======
        if (self.is_sequence() or self.is_set_family())\
                and self.node.find("_EXPANDED_") == -1:
            log.debug(f"processing sequence {self.display_debug}")
            bound_var, body = self.__lambda_var_n_body()
            bound_var_type = self.math_type.children[0]
            bound_var = BoundVar(bound_var.node,
                                 bound_var.info,
                                 bound_var.children,
                                 bound_var.math_type)

            self.children = [bound_var_type, bound_var, body]
            self.node += "_EXPANDED_" + self.math_type.node
>>>>>>> cb015987

    def duplicate(self):
        """
        Create a copy of self, by duplicating the info dic.
        Beware that children of duplicates are children of self, not copies!
        """
        new_info = copy(self.info)
        other = MathObject(node=self.node, info=new_info,
                           children=self.children, math_type=self.math_type)
        return other

    @property
    def math_type(self) -> Any:
        """
        This is a work-around to the impossibility of defining a class
        recursively. Thus every instance of a MathObject has a math_type
        which is a MathObject (and has a node, info dict, and children list)
        The constant NO_MATH_TYPE is defined below, after the methods
        """
        if self._math_type is None:
            return MathObject.NO_MATH_TYPE
        else:
            return self._math_type

    @math_type.setter
    def math_type(self, math_type: Any):
        self._math_type = math_type

    def is_no_math_type(self):
        return self is self.NO_MATH_TYPE

    ######################
    # Bound vars methods #
    ######################
    def bound_vars(self, include_sequences=False):
        """Recursively determine the list of all bound vars in self. May
        include bound vars used to display sequences and likes.
        """
    
        if self.is_bound_var:
            return [self]
        elif self.node == "LOCAL_CONSTANT" and not include_sequences:
            # Do not return bound vars in sequences/set families/...
            return []
        else:
            return sum([child.bound_vars() for child in self.children], [])

    def remove_names_of_bound_vars(self, include_sequences=False):
        """
        Un-name dummy variables of propositions in self.
        This excludes bound vars used to display lambdas, sequences and set
        families.
        @param include_sequences: 
        """
        
        if self.node == "LOCAL_CONSTANT" and not include_sequences:
            return
        elif self.is_bound_var:
            self.set_unnamed_bound_var()
        else:
            for child in self.children:
                child.remove_names_of_bound_vars(include_sequences)

    def set_unnamed_bound_var(self, bound_var_type=None):
        new_info = {'name': "NO NAME",  # DO NOT MODIFY THIS !!
                    'lean_name': self.info.get('name', ''),
                    'bound_var_nb': -1}
        self.info.update(new_info)
        if bound_var_type:
            self.math_type = bound_var_type
        # self.is_bound_var = True

    @classmethod
    def new_bound_var(cls, math_type):
        """
        Return a new bound var of given math_type.
        """
        bound_var = cls(node="LOCAL_CONSTANT",
                        info={},
                        children=[],
                        math_type=math_type,
                        is_bound_var=True)
        bound_var.set_unnamed_bound_var()
        return bound_var

    def unnamed_bound_vars(self):
        """
        Only unnamed bound vars, tested by is_unnamed method.
        """
        return [var for var in self.bound_vars() if var.is_unnamed()]

<<<<<<< HEAD
    def bound_var_nb(self):
        return self.info.get('bound_var_nb')

    def longest_bound_vars_chain(self,
                                 include_sequences=False,
                                 math_type=None):
        """
        Return one of the longest unbound vars chains of self. A chain of
        bound vars is a list of bound vars which cannot pairwise share the same
        name. Each chain corresponds to a leaf of the tree, and contains all
        the bound vars whose corresponding brother-body appears in the path
        from the root to the leaf.
        """
        
        if self.node == "LOCAL_CONSTANT" and not include_sequences:
            # Do not return bound vars in sequences/set families/...
            return []

        # Add self's child bound var if any
        if self in self.HAVE_BOUND_VARS:
            bound_var = self.children[1]
            if math_type and bound_var.math_type != math_type:
                bound_var = None
        else:
            bound_var = None

        # Find the longest chain among children
        longest = []
        for child in self.children:
            maybe_longer = child.longest_bound_vars_chain(include_sequences,
                                                          math_type)
            # Remove duplicate
            if bound_var:
                maybe_longer = [var for var in maybe_longer
                                if var is not bound_var]
            if len(maybe_longer) > len(longest):
                longest = maybe_longer
                
        return [bound_var] + longest if bound_var else longest

=======
>>>>>>> cb015987
    #################
    # Class methods #
    #################
    @classmethod
    def clear(cls):
        """Re-initialise various class variables, in particular the
        Variables dict. It is crucial that this method is called when Lean
        server is stopped, because in the next session Lean could
        re-attributes an identifier that is in Variables, entailing chaos."""
        cls.Variables = {}
        cls.number_sets = []
        cls.bound_var_counter = 0
        # cls.context_bound_vars = []

    @classmethod
    def add_numbers_set(cls, name: str):
        """
        Insert name in cls.number_sets at the right place
        :param name: an element of NUMBER_SETS_LIST = ['ℕ', 'ℤ', 'ℚ', 'ℝ']
        """
        if name in cls.NUMBER_SETS_LIST and name not in cls.number_sets:
            cls.number_sets.append(name)
            counter = len(MathObject.number_sets) - 1
            while counter > 0:
                old_item = cls.number_sets[counter - 1]
                if cls.NUMBER_SETS_LIST.index(name) < \
                   cls.NUMBER_SETS_LIST.index(old_item):
                    # Swap
                    cls.number_sets[counter] = old_item
                    cls.number_sets[counter-1] = name
                    counter -= 1
                else:
                    break
            log.debug(f"Number_sets: {MathObject.number_sets}")

    @classmethod
    def FALSE(cls):
        """
        The constant FALSE as a MathObject.
        """
        return cls(node="PROP_FALSE", info={}, children=[], math_type="PROP")

    @classmethod
    def from_info_and_children(cls, info: {}, children: []):
        """
        Create an instance of MathObject from the Lean data collected by
        the parser.
        :param info: dictionary with optional keys 'name', 'identifier',
        'lean_name', 'bound_var_nb'
        :param children: list of MathObject instances
        :return: a MathObject
        """

        node = info.pop("node_name")
        if 'math_type' in info.keys():
            math_type = info.pop('math_type')
        else:
            math_type = None  # NB math_type is a @property, cf above

        #####################################################
        # Treatment of global variables: avoiding duplicate #
        #####################################################
        if 'identifier' in info.keys():
            # This concerns only MathObjects with node=='LOCAL_CONSTANT'
            identifier = info['identifier']
            if identifier in MathObject.Variables:
                # Return already existing MathObject
                math_object = MathObject.Variables[identifier]
            else:  # Create new object
                math_object = cls(node=node,
                                  info=info,
                                  math_type=math_type,
                                  children=children)
                MathObject.Variables[identifier] = math_object

        else:
            ##############################
            # End: generic instantiation #
            ##############################
            math_object = cls(node=node,
                              info=info,
                              math_type=math_type,
                              children=children)
        # Detect sets of numbers and insert in number_sets if needed
        # at the right place so that the list stay ordered
        name = math_object.display_name
        MathObject.add_numbers_set(name)

        # Special treatment for sequences and set families
        math_object.process_sequences_and_likes()
        return math_object

    #######################
    # Properties and like #
    #######################
    @property
    def has_unnamed_bound_vars(self):
        """
        Return True if self has some dummy vars whose name is "NO NAME".
        """
        for var in self.bound_vars():
            if var.is_unnamed():
                return True
        return False

    @property
    def name(self):
        return self.info.get('name')

    @property
    def value(self):
        return self.info.get('value')

    @property
    def display_name(self) -> str:
        """
        This is the name used to display in deaduction.
        """
        return self.name if self.name else '*no_name*'

    @property  # For debugging
    def display_debug(self) -> str:
        display = self.display_name + ', Node: *' + self.node + '*'
        display_child = ''
        for child in self.children:
            if display_child:
                display_child += ' ; '
            display_child += child.display_debug
        if display_child:
            display += ', children: **' + display_child + '**'
        return display

    def math_type_child_name(self) -> str:
        """display name of first child of math_type"""
        math_type = self.math_type
        if math_type.children:
            child = math_type.children[0]
            return child.display_name
        else:
            return '*no_name*'

    def nb_implicit_children(self):
        """
        e.g. APP(APP(...APP(x0,x1),...),xn) has (n+1) implicit children.
        cf self.implicit_children().
        """
        if not self.is_application():
            return 0

        if self.children[0].is_application():
            return 1 + self.children[0].nb_implicit_children()
        else:
            return 2

    def implicit_children(self, nb):
        """
        Only when self.is_application().
        e.g. APP(APP(...APP(x0,x1),...),xn) is considered equivalent to
             APP(x0, x1, ..., xn)
        and x0, ... , xn are the (n+1) implicit children.
        """
        if not self.is_application():
            return None

        # From now on self is_application(), and so has exactly 2 children
        nb_children = self.nb_implicit_children()
        if nb < 0:
            nb = nb_children + nb

        if nb == nb_children - 1:
            return self.children[1]
        elif nb_children == 2 and nb == 0:  # APP(x0, x1)
            return self.children[0]
        else:
            return self.children[0].implicit_children(nb)

    def descendant(self, line_of_descent):
        """
        Return the MathObject corresponding to the line_of_descent
        e.g. self.descendant((1.0))  -> children[1].children[0]

        :param line_of_descent:     int or tuple or list
        :return:                    MathObject
        """
        if type(line_of_descent) == int:
            if self.is_application():
                return self.implicit_children(line_of_descent)
            else:
                return self.children[line_of_descent]

        child_number, *remaining = line_of_descent
        child = self.children[child_number]
        if not remaining:
            return child
        else:
            return child.descendant(remaining)

    def give_name(self, name):
        self.info["name"] = name

    def has_name(self, name: str):
        return self.display_name == name

##########################################
# Tests for equality and related methods #
##########################################

    def __eq__(self, other) -> bool:
        """
        Test if the two MathObjects code for the same mathematical objects,
        by recursively testing nodes. This is crucial for instance to
        compare a new context with the previous one.

        Note that even for global variables we do NOT want to use identifiers,
        since Lean changes them every time the file is modified.

        We also want the method to identify properly two quantified
        expressions that have the same meaning, like '∀x, P(x)' and '∀y, P(y)'
        even if the bound variables are distinct.

        WARNING: this should probably not be used for bound variables.
        """

        # Successively test for
        #                           nodes
        #                           bound var nb
        #                           name
        #                           math_type
        #                           children

        # Include case of NO_MATH_TYPE (avoid infinite recursion!)
        if self is other:
            return True

        if other is None or not isinstance(other, MathObject):
            return False

        #########################################
        # Test node, bound var, name, math_type #
        #########################################
<<<<<<< HEAD
        if (self.node, self.bound_var_nb(), self.name, self.value,
            self.math_type) != \
                (other.node, other.bound_var_nb(), other.name, other.value,
                 other.math_type):
=======
        if (self.node, self.is_bound_var, self.name, self.math_type) != \
                (other.node, other.is_bound_var, other.name, other.math_type):
>>>>>>> cb015987
            return False
        if self.is_bound_var:
            if self.bound_var_nb() != other.bound_var_nb():
                return False

        #################################
        # Recursively test for children #
        #################################
        elif len(self.children) != len(other.children):
            return False
        else:
            equal = True
            bound_var_1 = None
            bound_var_2 = None

            ##############
            # Bound vars #
            ##############
            # Mark bound vars in quantified expressions to distinguish them
            if self.node in self.HAVE_BOUND_VARS:
                # Here self and other are assumed to be a quantified proposition
                # and children[1] is the bound variable.
                # We mark the bound variables in self and other with same number
                # so that we know that, say, 'x' in self and 'y' in other are
                # linked and should represent the same variable everywhere
                bound_var_1 = self.children[1]
                bound_var_2 = other.children[1]
                bound_var_1.mark_identical_bound_vars(bound_var_2)

            for child0, child1 in zip(self.children, other.children):
                if child0 != child1:
                    equal = False

            # Unmark bound_vars
            if bound_var_1:
                bound_var_1.unmark_bound_var()
                bound_var_2.unmark_bound_var()

            return equal

    def contains(self, other) -> int:
        """
        Compute the number of copies of other contained in self.
        """
        if MathObject.__eq__(self, other):
            return 1
        else:
            # counter = 0
            # for math_object in self.children:
            #     counter += math_object.contains(other)
            return sum([child.contains(other) for child in self.children])

    def direction_for_substitution_in(self, other) -> str:
        """
        Assuming self is an equality or an iff,
        and other a property, search if
        left/right members of equality self appear in other.

        WARNING: does not work if the equality (or iff) is hidden behind
        'forall", so for the moment we cannot use this when applying statements
        TODO: improve this
        FIXME: not used
        :return:
            - None,
            - '>' if left member appears, but not right member,
            - '<' in the opposite case,
            - 'both' if both left and right members appear
        """
        equality = self.math_type
        if equality.node not in ['PROP_EQUAL', 'PROP_IFF']:
            return ''
        left, right = equality.children
        contain_left = other.contains(left)
        contain_right = other.contains(right)
        decision = {(False, False): '',
                    (True, False): '>',
                    (False, True): '>',
                    (True, True): 'both'
                    }
        return decision[contain_left, contain_right]

#######################
# Tests for math_type #
#######################

    def is_prop(self, is_math_type=False) -> bool:
        """
        Test if self represents a mathematical Proposition
        WARNING:
        For global variables, only the math_type attribute should be tested!
        e.g. If self represents property (H : ∀ x, P(x) )
        then self.math_type.is_prop() is True,
        but NOT self.is_prop()
        (so if self is H, then self.math_type.math_type.is_prop() is True).
        """
        if is_math_type:
            math_type = self
        else:
            math_type = self.math_type
        return math_type.node == "PROP"

    def is_type(self, is_math_type=False) -> bool:
        """
        Test if (math_type of) self is a "universe".
        """
        if is_math_type:
            math_type = self
        else:
            math_type = self.math_type
        return math_type.node == "TYPE"

    def is_variable(self, is_math_type=False) -> bool:
        """
        Test if (math_type of) self is a variable (used for coloration).
        The (somewhat subjective) conditions are:
        - to be a local constant,
        - not a property nor a type
        """
        if is_math_type:
            math_type = self
        else:
            math_type = self.math_type

        math_type_of_math_type = math_type.math_type
        if math_type.node == "LOCAL_CONSTANT":
            if not (math_type_of_math_type.is_prop(is_math_type=False) or
                    math_type_of_math_type.is_type(is_math_type=True) or
                    math_type_of_math_type == MathObject.NO_MATH_TYPE):
                return True
        return False

    def is_sequence(self, is_math_type=False) -> bool:
        """
        Test if (math_type of) self is a "universe"
        """
        if is_math_type:
            math_type = self
        else:
            math_type = self.math_type
        return math_type.node == "SEQUENCE"

    def is_set_family(self, is_math_type=False) -> bool:
        """
        Test if (math_type of) self is a "universe"
        """
        if is_math_type:
            math_type = self
        else:
            math_type = self.math_type
        return math_type.node == "SET_FAMILY"

    def is_lambda(self, is_math_type=False) -> bool:
        """
        Test if (math_type of) self is a "universe"
        """
        if is_math_type:
            math_type = self
        else:
            math_type = self.math_type
        return math_type.node == "LAMBDA"

    def is_nat(self, is_math_type=False) -> bool:
        """
        Test if (math_type of) self is ℕ.
        """
        if is_math_type:
            math_type = self
        else:
            math_type = self.math_type
        return math_type.node == "CONSTANT" and math_type.info['name'] == "ℕ"

    def is_function(self, is_math_type=False) -> bool:
        """
        Test if (math_type of) self is a function.
        """
        if is_math_type:
            math_type = self
        else:
            math_type = self.math_type
        return math_type.node == "FUNCTION"

    def is_atomic_belong(self, is_math_type=False) -> bool:
        """
        Test if (math_type of) self is a function.
        """
        if is_math_type:
            math_type = self
        else:
            math_type = self.math_type
        test = (math_type.node == "PROP_BELONGS" and
                math_type.children[1].node == "LOCAL_CONSTANT")
        return test

    @allow_implicit_use
    def is_and(self, is_math_type=False) -> bool:
        """
        Test if (math_type of) self is a conjunction.
        """
        if is_math_type:
            math_type = self
        else:
            math_type = self.math_type
        return (math_type.node == "PROP_AND"
                or math_type.node == "PROP_∃")

    @allow_implicit_use
    def is_or(self, is_math_type=False) -> bool:
        """
        Test if (math_type of) self is a disjunction.
        """
        if is_math_type:
            math_type = self
        else:
            math_type = self.math_type
        return math_type.node == "PROP_OR"

    @allow_implicit_use
    def is_implication(self, is_math_type=False) -> bool:
        """
        Test if (math_type of) self is an implication.
        """
        if is_math_type:
            math_type = self
        else:
            math_type = self.math_type
        return math_type.node == "PROP_IMPLIES"

    @allow_implicit_use
    def is_exists(self, is_math_type=False) -> bool:
        """
        Test if (math_type of) self is an existence property.
        """
        if is_math_type:
            math_type = self
        else:
            math_type = self.math_type
        return math_type.node in ("QUANT_∃", "QUANT_∃!")

    @allow_implicit_use
    def is_for_all(self, is_math_type=False) -> bool:
        """
        Test if (math_type of) self is a universal property.
        """
        if is_math_type:
            math_type = self
        else:
            math_type = self.math_type
        return math_type.node == "QUANT_∀"

    def implicit(self, test: callable):
        """
        Call the implicit version of test.
         - if test is False, return None,
         - if test  is explicitly True, return self,
         - if test is implicitly True, return the implicit version of self.

         :param test: one of is_and, is_or, is_implication, is_exists,
                      is_for_all.
        """
        if not test(self, implicit=True, is_math_type=True):
            return None
        if test(self, implicit=False, is_math_type=True):
            return self
        else:
            return self.last_rw_object

    def is_quantifier(self, is_math_type=False) -> bool:
        """
        Test if (math_type of) self is a quantified property.
        """
        if is_math_type:
            math_type = self
        else:
            math_type = self.math_type
        return (math_type.is_exists(is_math_type=True)
                or math_type.is_for_all(is_math_type=True))

    def is_equality(self, is_math_type=False) -> bool:
        """
        Test if (math_type of) self is an equality.
        """
        if is_math_type:
            math_type = self
        else:
            math_type = self.math_type
        return math_type.node == "PROP_EQUAL"

    def is_non_equality(self, is_math_type=False) -> bool:
        """
        Test if (math_type of) self is an equality.
        """
        if is_math_type:
            math_type = self
        else:
            math_type = self.math_type
        return math_type.node == "PROP_EQUAL_NOT"

    def is_inequality(self, is_math_type=False) -> bool:
        """
        Test if (math_type of) self is an inequality.
        """
        if is_math_type:
            math_type = self
        else:
            math_type = self.math_type
        return math_type.node in self.INEQUALITIES

    def is_instance(self) -> bool:
        """
        Test if self is a variable whose name begins by "_inst";
        that is, self represents a proof that some type is an instance of
        some class (information that should not be displayed in deaduction)
        """
        name = self.info.get("name")
        if name:
            if name.startswith("_inst_"):
                return True
        return False

    def concerns_numbers(self) -> bool:
        """
        True iff self is an equality or an inequality between numbers,
        i.e. elements of the MathObject.NUMBER_SETS_LIST.
        """
        if (self.is_equality(is_math_type=True)
            or self.is_inequality(is_math_type=True)
                or self.is_non_equality(is_math_type=True)):
            name = self.children[0].math_type.display_name
            if name in self.NUMBER_SETS_LIST:
                return True
        return False

    # Numbers : ['ℕ', 'ℤ', 'ℚ', 'ℝ']
    def is_N(self):
        return self.display_name == 'ℕ'

    def is_Z(self):
        return self.display_name == 'ℤ'

    def is_Q(self):
        return self.display_name == 'ℚ'

    def is_R(self):
        return (self.display_name == 'ℝ'
                or self.display_name == 'RealSubGroup')

    def is_number(self):
        return Any([self.is_N(), self.is_Z(), self.is_Q(), self.is_R()])

    def is_iff(self, is_math_type=False) -> bool:
        """
        Test if (math_type of) self is 'PROP_IFF'.
        """
        if is_math_type:
            math_type = self
        else:
            math_type = self.math_type

        return math_type.node == "PROP_IFF"

    def is_not(self, is_math_type=False) -> bool:
        """
        Test if (math_type of) self is a negation.
        """
        if is_math_type:
            math_type = self
        else:
            math_type = self.math_type

        return math_type.node in ("PROP_NOT", "PROP_NOT_BELONGS",
                                  "PROP_EQUAL_NOT")

    def body_of_negation(self):
        """
        Assuming self is "not P", return P. Handle special cases of not
        belong, not equal.
        """
        body = None
        if self.node == "PROP_NOT":
            body = self.children[0]
        elif self.node in ("PROP_NOT_BELONGS", "PROP_EQUAL_NOT"):
            not_not_node = self.node.replace("_NOT", "")
            body = MathObject(node=not_not_node,
                              info=self.info,
                              children=self.children,
                              math_type=self.math_type)

        return body

    def is_simplifiable_body_of_neg(self, is_math_type=False):
        """
        Return True if not (self) may be directly simplified.
        """
        tests = [self.is_not(is_math_type=is_math_type),
                 self.is_for_all(is_math_type=is_math_type),
                 self.is_exists(is_math_type=is_math_type),
                 self.is_and(is_math_type=is_math_type),
                 self.is_or(is_math_type=is_math_type),
                 self.is_implication(is_math_type=is_math_type),
                 self.is_inequality(is_math_type=is_math_type)]
        return any(tests)

    def first_pushable_body_of_neg(self, is_math_type=False):
        """
        If self contains some negation that can be pushed,
        e.g. not (P => Q), return its body, e.g. (P => Q).

        Note that the method does explore the tree under unpushable
        negation,
        i.e. in
            not( P <=> not (Q => R) )
        the part not (Q => R) will be detected. Note that push_neg_once
        will work in that case.
        """
        if is_math_type:
            math_type = self
        else:
            math_type = self.math_type

        # (1) Self is a negation
        if math_type.is_not(is_math_type=True):
            body = math_type.body_of_negation()
            if body.is_simplifiable_body_of_neg(is_math_type=True):
                return body
            else:  # This part allow to explore tree under unpushable negation:
                pass
                # return None

        # Explore children
        for child in math_type.children:
            body = child.first_pushable_body_of_neg(is_math_type=True)
            if body:
                return body

    def is_false(self, is_math_type=False) -> bool:
        """
        Test if (math_type of) self is 'contradiction'.
        """
        if is_math_type:
            math_type = self
        else:
            math_type = self.math_type
        if math_type.node == "PROP_FALSE":
            return True
        else:
            return False

    def is_application(self):
        return self.node == "APPLICATION"

    def is_constant(self):
        return self.node == "CONSTANT"

    def is_implicit_arg(self):
        if (self.node == "TYPE"
                or (self.is_constant() and self.display_name in
                CONSTANT_IMPLICIT_ARGS)):
            return True
        else:
            return False

    def which_number_set(self, is_math_type=False) -> Optional[str]:
        """
        Return 'ℕ', 'ℤ', 'ℚ', 'ℝ' if self is a number, else None
        """
        if is_math_type:
            math_type = self
        else:
            math_type = self.math_type
        name = math_type.display_name
        if math_type.node == 'CONSTANT' and name in ['ℕ', 'ℤ', 'ℚ', 'ℝ']:
            return name
        else:
            return None

    # Determine some important classes of MathObjects
    def can_be_used_for_substitution(self, is_math_type=False) -> (bool,
                                                                   Any):
        """
        Determines if a proposition can be used as a basis for substituting,
        i.e. is of the form
            (∀ ...)*  a = b
        or
            (∀ ...)*  P <=> Q
         with zero or more universal quantifiers at the beginning.

        This is a recursive function: in case self is a universal quantifier,
        self can_be_used_for_substitution iff the body of self
        can_be_used_for_substitution.

        :return: a couple containing
            - the result of the test (a boolean)
            - the equality or iff, so that the two terms may be retrieved
        """
        if is_math_type:
            math_type = self
        else:
            math_type = self.math_type
        if math_type.is_equality(is_math_type=True) \
                or math_type.is_iff(is_math_type=True):
            return True, math_type
        elif math_type.is_for_all(is_math_type=True):
            # NB : ∀ var : type, body
            body = math_type.children[2]
            # Recursive call
            return body.can_be_used_for_substitution(is_math_type=True)
        else:
            return False, None

    @allow_implicit_use
    def can_be_used_for_implication(self, is_math_type=False) -> bool:
        """
        Determines if a proposition can be used as a basis for implication,
        i.e. is of the form
            (∀ ...)*  P => Q
         with zero or more universal quantifiers at the beginning.

        This is a recursive function.
        """
        if is_math_type:
            math_type = self
        else:
            math_type = self.math_type
        if math_type.is_implication(is_math_type=True):
            return True
        elif math_type.is_for_all(is_math_type=True):
            # NB : ∀ var : type, body
            body = math_type.children[2]
            # Recursive call
            return body.can_be_used_for_implication(is_math_type=True)
        else:
            return False

    def is_belongs_or_included(self, is_math_type=False):
        """
        Test if self matches
        - "x belongs to A": then return A;
        - "A subset B": then return P(B)
        """
        if is_math_type:
            math_type = self
        else:
            math_type = self.math_type

        if math_type.node == "PROP_BELONGS":
            return math_type.children[1]
        elif math_type.node == "PROP_INCLUDED":
            sup_set = math_type.children[1]
            type_ = MathObject(node="SET", children=[sup_set])
            return type_
        else:
            return False

    def bounded_quantification(self, is_math_type=False):
        """
        Test if self is a universal implication of the form
                    ∀ x, P(x) => Q(x).
        If this is so, return P(x).
        """

        if is_math_type:
            math_type = self
        else:
            math_type = self.math_type

        if math_type.is_for_all(is_math_type=True):
            if math_type.children[2].is_implication(is_math_type=True):
                premise = math_type.children[2].children[0]
                return premise

        return False

    def bounded_quant_real_type(self, is_math_type=False):
        """
        If self is a universal property with bounded quantification, try to
        return the real type of the bounded variable.
        """
        if is_math_type:
            math_type = self
        else:
            math_type = self.math_type

        premise = math_type.bounded_quantification(is_math_type=True)
        if premise:
            type_ = premise.is_belongs_or_included(is_math_type=True)
            if type_:
                return type_

        return False

    def main_symbol(self, is_math_type=True) -> Optional[str]:
        """
        Return the main symbol of self, e.g. if self is a universal property
        then return "forall".
        """

        if self.is_and(is_math_type=is_math_type):
            return "and"
        elif self.is_or(is_math_type=is_math_type):
            return "or"
        elif self.is_not(is_math_type=is_math_type):
            return "not"
        elif self.is_implication(is_math_type=is_math_type):
            return "implies"
        elif self.is_iff(is_math_type=is_math_type):
            return "iff"
        elif self.is_for_all(is_math_type=is_math_type):
            return "forall"
        elif self.is_exists(is_math_type=is_math_type):
            return "exists"
        elif self.is_equality(is_math_type=is_math_type):
            return "equal"
        elif self.is_function(is_math_type=is_math_type):
            return "function"
        elif self.is_atomic_belong(is_math_type=is_math_type):
            return "belong"
        else:
            return None

    ########################
    # Implicit definitions #
    ########################
    def unfold_implicit_definition(self):  # -> [MathObject]
        """
        Try to unfold each implicit definition at top level only,
        and return the list of resulting math_objects.
        If no definition matches then the empty list is returned.
        """

        definition_patterns = MathObject.definition_patterns
        rw_math_objects = []
        for index in range(len(definition_patterns)):
            # Test right term if self match pattern
            pattern = definition_patterns[index]
            pattern_left = pattern.children[0]
            pattern_right = pattern.children[1]
            if pattern_left.match(self):
                definition = MathObject.implicit_definitions[index]
                MathObject.last_used_implicit_definition = definition
                rw_math_object = pattern_right.apply_matching()
                rw_math_objects.append(rw_math_object)
                name = MathObject.implicit_definitions[index].pretty_name
                # log.debug(f"Implicit definition {name} "
                #           f"--> {rw_math_object.to_display()}")
        return rw_math_objects

    def unfold_implicit_definition_recursively(self):
        """
        Unfold implicit definition recursively, keeping only the first match at
        each unfolding.
        """
        # (1) Unfold definitions at top level
        math_object = self
        rw_math_objects = math_object.unfold_implicit_definition()
        if rw_math_objects:
            math_object = rw_math_objects[0]

        # (2) Unfold definitions recursively for children
        rw_children = []
        for child in math_object.children:
            rw_child = child.unfold_implicit_definition_recursively()
            rw_children.append(rw_child)

        # (3) Create new object with all defs unfolded
        rw_math_object = MathObject(node=math_object.node,
                                    info=math_object.info,
                                    children=rw_children,
                                    math_type=math_object.math_type)
        return rw_math_object

    def check_unroll_definitions(self, is_math_type=False) -> []:
        """
        Return the definitions that match self.
        """
        if is_math_type:
            math_type = self
        else:
            math_type = self.math_type

        definitions = MathObject.definitions
        matching_defs = [defi for defi in definitions if defi.match(math_type)]
        return matching_defs

    def glob_vars_when_proving(self):
        """
        Try to determine the variables that will be introduced when proving
        self. Implicit definitions must be unfolded prior to calling this
        method.

        :return: list of vars (local constants). Order has no meaning.
        NB: these vars can be manipulated (e.g. named) with no damage,
        they are (shallow) copies of the original vars. Their math_type
        should not be touched, however.
        """

        # Fixme: not used (?)
        math_type = self
        vars = []
        if self.is_for_all(is_math_type=True, implicit=False):
            # if not self.is_for_all(is_math_type=True, implicit=False):
            #     math_type = MathObject.last_rw_object  # Implicit forall
            #####################################
            # This is where we find a new var!! #
            #####################################
            # vars.append(copy(math_type.children[1])) BUG!!
            vars.append(math_type.children[1].duplicate())
            children = [math_type.children[2]]
        elif (self.is_and(is_math_type=True, implicit=False)
                or self.is_or(is_math_type=True, implicit=False)
                or self.is_not(is_math_type=False)
                or self.is_iff(is_math_type=False)):
            # if not (self.is_and(is_math_type=True, implicit=False)
            #         or self.is_or(is_math_type=True, implicit=False)
            #         or self.is_not(is_math_type=True)
            #         or self.is_iff(is_math_type=True)):
            #     math_type = MathObject.last_rw_object  # Implicit and, etc.
            children = math_type.children  # (we will take "Max" of children)
        elif self.is_implication(is_math_type=True, implicit=False):
            # if not self.is_implication(is_math_type=True, implicit=False):
            #     math_type = MathObject.last_rw_object
            children = [math_type.children[1]]  # Vars of premise ignored
        elif self.is_exists(is_math_type=True, implicit=False):
            # if not self.is_exists(is_math_type=True, implicit=False):
            #     math_type = MathObject.last_rw_object
            children = [math_type.children[2]]
        else:
            children = []  # Nothing else?

        children_vars = [child.glob_vars_when_proving() for child in children]
        # Keep max of each type:
        #  Repeat until empty: pop any var from all children_vars
        #  that contain it, and add it to vars
        more_vars = []
        while children_vars:
            child_vars = children_vars[0]
            if child_vars == []:
                children_vars.remove([])
            else:
                var = child_vars.pop()
                more_vars.append(var)
                # Search for vars of same type in other children vars:
                for other_child_vars in children_vars[1:]:
                    types = [v.math_type for v in other_child_vars]
                    if var.math_type in types:
                        index = types.index(var.math_type)
                        other_child_vars.pop(index)

        vars.extend(more_vars)
        return vars

    ###############################
    # Collect the local variables #
    ###############################
    def extract_local_vars(self) -> list:
        """
        Recursively collect the list of variables used in the definition of
        self (leaves of the tree). Here by definition, being a variable
        means having an info["name"] which is not "NO NAME".
        :return: list of MathObject instances
        """
        # TODO: change by testing if node == "LOCAL_CONSTANT"?
        if "name" in self.info.keys() and self.info['name'] != 'NO NAME':
            return [self]
        local_vars = []
        for child in self.children:
            local_vars.extend(child.extract_local_vars())
        return local_vars

    def extract_local_vars_names(self) -> List[str]:  # deprecated
        """
        Collect the list of names of variables used in the definition of self
        (leaves of the tree)
        """
        return [math_obj.info["name"] for
                math_obj in self.extract_local_vars()]

    ################################################
    # Display methods: implemented in math_display #
    ################################################
    def to_display(self, format_="html", text=False,
                   use_color=True, bf=False, is_type=False) -> str:
        """
        This method is actually defined in math_display/new_display.
        """
        return self

    def math_type_to_display(self, format_="html", text=False,
                             is_math_type=False,
                             used_in_proof=False) -> str:
        """
<<<<<<< HEAD
        This method is actually defined in math_display/new_display.
        """
        return self

    # def raw_latex_shape(self, negate=False, text_depth=0):
    #     """
    #     e.g. if self is a MathObject whose node is 'PROP_EQUAL', this method
    #     will return [0, " = ", 1].
    #     """
    #     # (1) Case of special shape from self and its first child:
    #     # NB: here the structure do depend on text_depth
    #     shape = raw_latex_shape_from_couple_of_nodes(self, text_depth)
    #     if shape:
    #         # NEGATION:
    #         if negate:
    #             shape = [" " + r'\not' + " ", r'\parentheses', shape]
    #         # log.debug(f"Shape from couples: {shape}")
    #
    #     # (2) Generic case, in latex_from_node
    #     elif self.node in latex_from_node:
    #         shape = list(latex_from_node[self.node])
    #
    #         # NEGATION:
    #         if negate:
    #             shape = [" " + r'\not' + " ", r'\parentheses', shape]
    #     # (3) Node not found in dictionaries: try specific methods
    #     else:
    #         shape = raw_latex_shape_from_specific_nodes(self, negate)
    #
    #     # log.debug(f"    --> Raw shape: {shape}")
    #     return shape
    #
    # def to_abstract_string(self, text_depth=0) -> Union[list, str]:
    #     """
    #     Return an abstract string representing self, as a tree of string.
    #
    #     (1) First compute the shape, e.g. [0, " = ", 1].
    #     (2) Then compute an "expanded latex shape", a tree of strings with
    #     latex macro.
    #     (3) if text_depth >0, replace some symbols by plain text.
    #     """
    #
    #     # (1) Compute shape
    #     shape = self.raw_latex_shape(negate=False, text_depth=text_depth)
    #
    #     # (2) Compute tree of strings
    #     abstract_string = recursive_display(self, text_depth=text_depth,
    #                                         shape=shape)
    #
    #     # (3) Replace some symbols by plain text:
    #     abstract_string = shallow_latex_to_text(abstract_string, text_depth)
    #
    #     return abstract_string
    #
    # def to_display(self, format_="html", text_depth=0,
    #                use_color=True, bf=False) -> str:
    #     """
    #     Return a displayable string version of self. First compute an
    #     abstract_string (i.e. a tree version) taking text_depth into account,
    #     then concatenate according to format_.
    #
    #     Note that nice display of negations is obtained in raw_latex_node
    #     and recursive_display.
    #
    #     :param format_:     one of 'utf8', 'html', 'latex'
    #     :param text_depth:  if >0, will try to replace symbols by plain text
    #     for the upper branches of the MathObject tree
    #     :param use_color: use colors in html format
    #     :param bf: use boldface fonts in html format.
    #     """
    #     # TODO: the case when text_depth is >0 but not "infinity" has not
    #     #  been tested.
    #     # WARNING: if you make some changes here,
    #     #   then you probably have to do the same changes in
    #     #   ContextMathObject.math_type_to_display.
    #
    #     # (1) Tree of strings
    #     abstract_string = self.to_abstract_string(text_depth)
    #     log.debug(f"Abstract string: {abstract_string}")
    #
    #     # (2) Adapt to format_ and concatenate to get a string
    #     display = abstract_string_to_string(abstract_string, format_,
    #                                         use_color=use_color, bf=bf,
    #                                         no_text=(text_depth <= 0))
    #     return display
    #
    # def raw_latex_shape_of_math_type(self, text_depth=0):
    #     ########################################################
    #     # Special math_types for which display is not the same #
    #     ########################################################
    #     # math_type = self.math_type
    #     math_type = self
    #     if math_type.node == "SET":
    #         shape = [r'\type_subset', 0]
    #     elif math_type.node == "SEQUENCE":
    #         shape = [r'\type_sequence', 1]
    #     elif math_type.node == "SET_FAMILY":
    #         shape = [r'\type_family_subset', 1]
    #     elif hasattr(math_type, 'math_type') \
    #             and hasattr(math_type.math_type, 'node') \
    #             and math_type.math_type.node in ("TYPE", "SET")\
    #             and math_type.node != 'TYPE'\
    #             and math_type.node != 'FUNCTION':
    #             # and math_type.info.get('name'):
    #         # name = math_type.info["name"]
    #         # FIXME: bad format for html, would need format_
    #         name = math_type.to_display(text_depth=text_depth, format_='utf8')
    #         shape = [r'\type_element', name]
    #         # The "an" is to be removed for short display
    #     elif math_type.is_N():
    #         shape = [r'\type_N']
    #     elif math_type.is_Z():
    #         shape = [r'\type_Z']
    #     elif math_type.is_Q():
    #         shape = [r'\type_Q']
    #     elif math_type.is_R():
    #         shape = [r'\type_R']
    #     else:  # Generic case: usual shape from math_object
    #         shape = math_type.raw_latex_shape(text_depth=text_depth)
    #
    #     # log.debug(f"Raw shape of math type: {shape}")
    #     return shape
    #
    # def math_type_to_abstract_string(self, text_depth=0):
    #     """
    #     cf to_abstract_string, but applied to self as a math_type.
    #     :param text_depth:
    #     :return:
    #     """
    #     shape = self.raw_latex_shape_of_math_type(text_depth=text_depth)
    #     abstract_string = recursive_display(self,
    #                                         shape=shape,
    #                                         text_depth=text_depth)
    #     log.debug(f"Abstract string of type: {abstract_string}")
    #
    #     # Replace some symbol by plain text:
    #     abstract_string = shallow_latex_to_text(abstract_string, text_depth)
    #
    #     return abstract_string
    #
    # def math_type_to_display(self, format_="html", text_depth=0,
    #                          is_math_type=False,
    #                          used_in_proof=False) -> str:
    #     """
    #     cf MathObject.to_display, but applied to self as a math_type (if
    #     is_math_type) or to self.math_type (if not is_math_type).
    #     Lean format_ is not pertinent here.
    #     """
    #     log.debug(f"Displaying math_type: {self.display_name}...")
    #
    #     if is_math_type:
    #         math_type = self
    #     else:
    #         math_type = self.math_type
    #     abstract_string = math_type.math_type_to_abstract_string(text_depth)
    #     if used_in_proof:
    #         abstract_string = [r'\used_property'] + abstract_string
    #     # Adapt to format_ and concatenate to get a string
    #     display = abstract_string_to_string(abstract_string, format_,
    #                                         no_text=(text_depth <= 0))
    #
    #     return display
=======
        cf MathObject.to_display, but applied to self as a math_type (if
        is_math_type) or to self.math_type (if not is_math_type).
        Lean format_ is not pertinent here.
        """
        log.debug(f"Displaying math_type: {self.display_name}...")

        if is_math_type:
            math_type = self
        else:
            math_type = self.math_type
        abstract_string = math_type.math_type_to_abstract_string(text_depth)
        if used_in_proof:
            abstract_string = [r'\used_property'] + abstract_string
        # Adapt to format_ and concatenate to get a string
        display = abstract_string_to_string(abstract_string, format_,
                                            no_text=(text_depth <= 0))

        return display

    @classmethod
    def new_bound_var(cls, math_type):
        """
        Return a new bound var of given math_type.
        """

        info = {'name': "NO NAME",  # DO NOT MODIFY THIS !!
                'lean_name': "NONE",
                'is_bound_var': True}
        bound_var = BoundVar(node="LOCAL_CONSTANT",
                             info=info,
                             children=[],
                             math_type=math_type)
        return bound_var
>>>>>>> cb015987

    def __lambda_var_n_body(self):
        """
        Given a MathObject that codes for
            a sequence u = (u_n)_{n in N}
            or a set family E = {E_i, i in I}
        (but maybe a lambda expression), returns the body, that corresponds to
        "u_n" or "E_i".
        """
        if self.is_lambda(is_math_type=True):
            body = self.children[2]
            bound_var = self.children[1]
            name_single_bound_var(bound_var)
        else:
            # NB: math_type is "SET FAMILY ( X, set Y)"
            #   or "SEQUENCE( N, Y)
            # Change type to avoid infinite recursion:
            raw_version = self.duplicate()
            bound_var_type = self.math_type.children[0]
            bound_var = MathObject.new_bound_var(bound_var_type)
            math_type = self.math_type.children[1]
            body = MathObject(node="APPLICATION",
                              info={},
                              children=[raw_version, bound_var],
                              math_type=math_type)

        name_single_bound_var(bound_var)
        return bound_var, body

    ##################
    # Naming methods #
    ##################

    def next_bound_vars(self, math_type=None):
        """
        Return the list of all bound vars which are next to self in the tree.
        """
        # TODO!!!!

    def potential_types(self):
        if self.is_bound_var:
            return [self.math_type]
        elif self.node in ['SET', 'TYPE']:
            return [self]
        else:
            return sum([child.potential_types() for child in self.children], [])

    def name_hint_from_type(self) -> Optional[str]:
        """
        Return a hint for naming a variable whose type is self.
        """
        hint = None
        # Subsets will be named with uppercase letters
        if self.node in ['SET', 'TYPE', 'PROP']:
            if self.display_name.isalpha() and self.display_name[0].isupper():
                hint = self.display_name[0].lower()

        if self.is_sequence():
            # Type of the sequence terms
            seq_type = self.children[1]
            if not seq_type.is_number():
                hint = seq_type.name_hint_from_type()

        # Standard hints
        if not hint:
            hint = 'A' if self.node.startswith('SET') \
                else 'X' if self.is_type(is_math_type=True) \
                else 'P' if self.is_prop(is_math_type=True) \
                else 'f' if self.is_function(is_math_type=True) \
                else 'u' if self.is_sequence(is_math_type=True) \
                else 'n' if self.is_nat(is_math_type=True) \
                else None  # else 'x'  # Or None?

        return hint

    def name_hint(self) -> Optional[str]:
        """
        Return a hint for naming self, which is assumed to be a dummy var.
        """

        hint = None
        use_lean_name = (self.math_type.is_number(), self.is_function())
        if any(use_lean_name):
            lean_name = self.info.get('lean_name')
            if lean_name:
                hint = lean_name

        # if not hint:
        #     hint = self.math_type.name_hint_from_type()

        return hint


MathObject.NO_MATH_TYPE = MathObject(node="not provided",
                                     info={},
                                     children=[],
                                     math_type=None)

MathObject.NO_MORE_GOALS = MathObject(node="NO_MORE_GOAL",
                                      info={},
                                      children=[],
                                      math_type=None)

MathObject.CURRENT_GOAL_SOLVED = MathObject(node="CURRENT_GOAL_SOLVED",
                                            info={},
                                            children=[],
                                            math_type=None)

MathObject.PROP = MathObject(node="PROP",
                             info={},
                             children=[],
                             math_type=None)


class BoundVar(MathObject):
    def __init__(self, node, info, children, math_type=None):
        MathObject.__init__(self, node, info, children, math_type)
        self.is_bound_var = True
        self.set_unnamed_bound_var()

    def bound_var_nb(self):
        return self.info.get('bound_var_nb')

    def set_unnamed_bound_var(self):
        new_info = {'name': "NO NAME",  # DO NOT MODIFY THIS !!
                    'lean_name': self.info.get('name', ''),
                    'bound_var_nb': -1}
        self.info.update(new_info)

    def is_unnamed(self):
        return self.display_name == "NO NAME" \
               or self.display_name == '*no_name*'

    def mark_identical_bound_vars(self, other):
        """
        Mark two bound variables with a common number, so that we can follow
        them along two quantified expressions and check if these expressions
        are identical
        """
        MathObject.bound_var_counter += 1
        self.info['bound_var_nb'] = MathObject.bound_var_counter
        other.info['bound_var_nb'] = MathObject.bound_var_counter

    def unmark_bound_var(self):
        """
        Unmark the two bound vars.
        """
        self.info['bound_var_nb'] = -1

    # Methods for PatternMathObject #
    def recursive_match(self, other):
        return (other.is_bound_var
                and self.bound_var_nb() == other.bound_var_nb())

    def apply_matching(self):
        """
        Juste return a copy of self.
        """
        return copy(self)
<|MERGE_RESOLUTION|>--- conflicted
+++ resolved
@@ -196,24 +196,18 @@
 
             # Every object here should have children matching this:
             bound_var_type, bound_var, local_context = children
-<<<<<<< HEAD
-            bound_var.is_bound_var = True
-            bound_var.set_unnamed_bound_var(bound_var_type)
+            bound_var = BoundVar(bound_var.node,
+                                 bound_var.info,
+                                 bound_var.children,
+                                 bound_var.math_type)
+            children[1] = bound_var
+        self.children = children
 
         ##################################################################
         # APP: uncurryfying APP(APP(1, 2, ...), n) --> APP(1, 2, ..., n) #
         ##################################################################
         if node == 'APPLICATION' and children[0].node == 'APPLICATION':
             children = children[0].children + [children[1]]
-
-=======
-            bound_var = BoundVar(bound_var.node,
-                                 bound_var.info,
-                                 bound_var.children,
-                                 bound_var.math_type)
-            children[1] = bound_var
->>>>>>> cb015987
-        self.children = children
 
     def __repr__(self):
         return self.to_display(format_="utf8")
@@ -240,7 +234,6 @@
         (NOT EXPANDED) self, and body is something like
         APPLICATION(non expanded duplicate, var).
         """
-<<<<<<< HEAD
         # if (self.is_sequence() or self.is_set_family())\
         #         and self.node.find("_EXPANDED_") == -1:
         #     log.debug(f"processing sequence {self.display_debug}")
@@ -254,20 +247,6 @@
             elif not self.children:
                 bound_var_type = self.math_type.children[0]
                 self.add_bound_var(bound_var_type)
-=======
-        if (self.is_sequence() or self.is_set_family())\
-                and self.node.find("_EXPANDED_") == -1:
-            log.debug(f"processing sequence {self.display_debug}")
-            bound_var, body = self.__lambda_var_n_body()
-            bound_var_type = self.math_type.children[0]
-            bound_var = BoundVar(bound_var.node,
-                                 bound_var.info,
-                                 bound_var.children,
-                                 bound_var.math_type)
-
-            self.children = [bound_var_type, bound_var, body]
-            self.node += "_EXPANDED_" + self.math_type.node
->>>>>>> cb015987
 
     def duplicate(self):
         """
@@ -306,7 +285,7 @@
         """Recursively determine the list of all bound vars in self. May
         include bound vars used to display sequences and likes.
         """
-    
+
         if self.is_bound_var:
             return [self]
         elif self.node == "LOCAL_CONSTANT" and not include_sequences:
@@ -315,14 +294,24 @@
         else:
             return sum([child.bound_vars() for child in self.children], [])
 
+    def is_unnamed(self):
+        return self.display_name == "NO NAME" \
+               or self.display_name == '*no_name*'
+
+    def unnamed_bound_vars(self):
+        """
+        Only unnamed bound vars, tested by is_unnamed method.
+        """
+        return [var for var in self.bound_vars() if var.is_unnamed()]
+
     def remove_names_of_bound_vars(self, include_sequences=False):
         """
         Un-name dummy variables of propositions in self.
         This excludes bound vars used to display lambdas, sequences and set
         families.
-        @param include_sequences: 
-        """
-        
+        @param include_sequences:
+        """
+
         if self.node == "LOCAL_CONSTANT" and not include_sequences:
             return
         elif self.is_bound_var:
@@ -331,77 +320,6 @@
             for child in self.children:
                 child.remove_names_of_bound_vars(include_sequences)
 
-    def set_unnamed_bound_var(self, bound_var_type=None):
-        new_info = {'name': "NO NAME",  # DO NOT MODIFY THIS !!
-                    'lean_name': self.info.get('name', ''),
-                    'bound_var_nb': -1}
-        self.info.update(new_info)
-        if bound_var_type:
-            self.math_type = bound_var_type
-        # self.is_bound_var = True
-
-    @classmethod
-    def new_bound_var(cls, math_type):
-        """
-        Return a new bound var of given math_type.
-        """
-        bound_var = cls(node="LOCAL_CONSTANT",
-                        info={},
-                        children=[],
-                        math_type=math_type,
-                        is_bound_var=True)
-        bound_var.set_unnamed_bound_var()
-        return bound_var
-
-    def unnamed_bound_vars(self):
-        """
-        Only unnamed bound vars, tested by is_unnamed method.
-        """
-        return [var for var in self.bound_vars() if var.is_unnamed()]
-
-<<<<<<< HEAD
-    def bound_var_nb(self):
-        return self.info.get('bound_var_nb')
-
-    def longest_bound_vars_chain(self,
-                                 include_sequences=False,
-                                 math_type=None):
-        """
-        Return one of the longest unbound vars chains of self. A chain of
-        bound vars is a list of bound vars which cannot pairwise share the same
-        name. Each chain corresponds to a leaf of the tree, and contains all
-        the bound vars whose corresponding brother-body appears in the path
-        from the root to the leaf.
-        """
-        
-        if self.node == "LOCAL_CONSTANT" and not include_sequences:
-            # Do not return bound vars in sequences/set families/...
-            return []
-
-        # Add self's child bound var if any
-        if self in self.HAVE_BOUND_VARS:
-            bound_var = self.children[1]
-            if math_type and bound_var.math_type != math_type:
-                bound_var = None
-        else:
-            bound_var = None
-
-        # Find the longest chain among children
-        longest = []
-        for child in self.children:
-            maybe_longer = child.longest_bound_vars_chain(include_sequences,
-                                                          math_type)
-            # Remove duplicate
-            if bound_var:
-                maybe_longer = [var for var in maybe_longer
-                                if var is not bound_var]
-            if len(maybe_longer) > len(longest):
-                longest = maybe_longer
-                
-        return [bound_var] + longest if bound_var else longest
-
-=======
->>>>>>> cb015987
     #################
     # Class methods #
     #################
@@ -642,15 +560,10 @@
         #########################################
         # Test node, bound var, name, math_type #
         #########################################
-<<<<<<< HEAD
-        if (self.node, self.bound_var_nb(), self.name, self.value,
-            self.math_type) != \
-                (other.node, other.bound_var_nb(), other.name, other.value,
-                 other.math_type):
-=======
-        if (self.node, self.is_bound_var, self.name, self.math_type) != \
-                (other.node, other.is_bound_var, other.name, other.math_type):
->>>>>>> cb015987
+        if (self.node, self.is_bound_var, self.name, self.math_type,
+            self.value) != \
+                (other.node, other.is_bound_var, other.name, other.math_type,
+                 other.value):
             return False
         if self.is_bound_var:
             if self.bound_var_nb() != other.bound_var_nb():
@@ -1441,7 +1354,6 @@
                              is_math_type=False,
                              used_in_proof=False) -> str:
         """
-<<<<<<< HEAD
         This method is actually defined in math_display/new_display.
         """
         return self
@@ -1604,41 +1516,6 @@
     #                                         no_text=(text_depth <= 0))
     #
     #     return display
-=======
-        cf MathObject.to_display, but applied to self as a math_type (if
-        is_math_type) or to self.math_type (if not is_math_type).
-        Lean format_ is not pertinent here.
-        """
-        log.debug(f"Displaying math_type: {self.display_name}...")
-
-        if is_math_type:
-            math_type = self
-        else:
-            math_type = self.math_type
-        abstract_string = math_type.math_type_to_abstract_string(text_depth)
-        if used_in_proof:
-            abstract_string = [r'\used_property'] + abstract_string
-        # Adapt to format_ and concatenate to get a string
-        display = abstract_string_to_string(abstract_string, format_,
-                                            no_text=(text_depth <= 0))
-
-        return display
-
-    @classmethod
-    def new_bound_var(cls, math_type):
-        """
-        Return a new bound var of given math_type.
-        """
-
-        info = {'name': "NO NAME",  # DO NOT MODIFY THIS !!
-                'lean_name': "NONE",
-                'is_bound_var': True}
-        bound_var = BoundVar(node="LOCAL_CONSTANT",
-                             info=info,
-                             children=[],
-                             math_type=math_type)
-        return bound_var
->>>>>>> cb015987
 
     def __lambda_var_n_body(self):
         """
