"""
########################################################
# exercisewidget.py : provide the ExerciseWidget class #
########################################################

Author(s)      : - Kryzar <antoine@hugounet.com>
                 - Florian Dupeyron <florian.dupeyron@mugcat.fr>
Maintainers(s) : - Kryzar <antoine@hugounet.com>
                 - Florian Dupeyron <florian.dupeyron@mugcat.fr>
Date           : July 2020

Copyright (c) 2020 the dEAduction team

This file is part of d∃∀duction.

    d∃∀duction is free software: you can redistribute it and/or modify
    it under the terms of the GNU General Public License as published by
    the Free Software Foundation, either version 3 of the License, or
    (at your option) any later version.

    d∃∀duction is distributed in the hope that it will be useful,
    but WITHOUT ANY WARRANTY; without even the implied warranty of
    MERCHANTABILITY or FITNESS FOR A PARTICULAR PURPOSE.  See the
    GNU General Public License for more details.

    You should have received a copy of the GNU General Public License
    along with d∃∀duction. If not, see <https://www.gnu.org/licenses/>.
"""

from functools import           partial
import logging
from gettext import gettext as  _
from pathlib import Path
import trio
from typing import              Callable
import qtrio

from PySide2.QtCore import (    Signal,
                                Slot,
                                QEvent,
                                Qt)
from PySide2.QtGui import       QIcon
from PySide2.QtWidgets import ( QAction,
                                QDesktopWidget,
                                QGroupBox,
                                QHBoxLayout,
                                QInputDialog,
                                QMainWindow,
                                QMessageBox,
                                QToolBar,
                                QVBoxLayout,
                                QWidget)

from deaduction.dui.utils import        replace_delete_widget
from deaduction.dui.widgets import (    ActionButton,
                                        ActionButtonsWidget,
                                        LeanEditor,
                                        StatementsTreeWidget,
                                        StatementsTreeWidgetItem,
                                        MathObjectWidget,
                                        MathObjectWidgetItem,
                                        TargetWidget)
from deaduction.pylib.actions import (  Action,
                                        InputType,
                                        MissingParametersError,
                                        WrongUserInput)
import deaduction.pylib.actions.generic as generic
from deaduction.pylib.coursedata import (   Definition,
                                            Exercise,
                                            Theorem)
from deaduction.pylib.server.exceptions import FailedRequestError
from deaduction.pylib.mathobj import (  Goal,
                                        ProofState,
                                        Proof)
from deaduction.pylib.server import     ServerInterface

log = logging.getLogger(__name__)


###########
# Widgets #
###########


class ExerciseToolbar(QToolBar):

    def __init__(self):
        super().__init__(_('Toolbar'))

        icons_dir = Path('share/graphical_resources/icons/')
        self.undo_action = QAction(
                QIcon(str((icons_dir / 'undo_action.png').resolve())),
                _('Undo action'), self)
        self.redo_action = QAction(
                QIcon(str((icons_dir / 'redo_action.png').resolve())),
                _('Redo action'), self)

        self.toggle_lean_editor_action = QAction(
                QIcon(str((icons_dir / 'lean_editor.png').resolve())),
                _('Toggle L∃∀N'), self)

        self.addAction(self.undo_action)
        self.addAction(self.redo_action)
        self.addAction(self.toggle_lean_editor_action)


class ExerciseCentralWidget(QWidget):
    """
    Main / central / biggest widget in the exercise window. Self is to
    be instanciated as the central widget of d∃∀duction, more
    specifically as ExerciseMainWindow.centralWidget(). This widgets
    contains many crucial children widgets:
        - the target widget (self.target_wgt);
        - the 'context area' widgets:
            - the objects widget (self.objects_wgt) for math. objects
              (e.g. f:X->Y a function);
            - the properties widget (self.props_wgt) for math.
              properties (e.g. f is continuous);
        - the 'action area' widgets:
            - the logic buttons (self.logic_btns);
            - the proof techniques buttons (self.proof_btns);
            - the statements tree (self.statements_tree, see
              StatementsTreeWidget.__doc__).

    All of these are instantiated in self.__init__ as widget classes
    defined elsewhere (mainly actions_widgets_classes.py and
    context_widgets_classes.py) and properly arranged in layouts.

    Self is instantiated with only an instance of the class Exercise.
    However, when this happens, it does not have a context nor a target
    (L∃∀N has not yet been called, see ExerciseMainWindow.__init__!):
    empty widgets are displayed for context elements. Once L∃∀N has been
    successfully called and sent back a goal (an instance of the class
    Goal contains a target, objects and properties, see
    deaduction.pylib.mathobj.Goal), context elements widgets are changed
    with the method update_goal. Note that neither the exercise (used in
    self.__init__) nor the goal are kept as class attributes!

    :attribute logic_btns ActionButtonsWidget: Logic buttons available
        for this exercise.
    :attribute objects_wgt MathObjectWidget: Widget for context
        objects (e.g. f:X->Y a function).
    :attribute proof_btns ActionButtonsWidget: Proof technique buttons
        available for this exercise.
    :attribute props_wgt MathObjectWidget: Widget for context
        properties (e.g. f is continuous).
    :attribute statements_tree StatementsTreeWidget: Tree widget for
        statements (theorems, definitions, past exercises) available to
        this exercise.
    :attribute target_wgt TargetWidget: Widget to display the context
        target.

    :property actions_buttons [ActionButtons]: A list of all objects
        and properties (instances of the class MathObjectWidgetItem).
    :property context_items [MathObjectWidgetItems]: A list of all
        objects and properties (instances of the class
        MathObjectWidgetItem).
    """

    def __init__(self, exercise: Exercise):
        """
        Init self with an instance of the class Exercise. See
        self.__doc__.

        :param exercise: The instance of the Exercise class representing
            the exercise to be solved by the user.
        """

        super().__init__()

        # ───────────── Init layouts and boxes ───────────── #
        # I wish none of these were class atributes, but we need at
        # least self.__main_lyt and self.__context_lyt in the method
        # self.update_goal.

        self.__main_lyt     = QVBoxLayout()
        self.__context_lyt  = QVBoxLayout()
        context_actions_lyt = QHBoxLayout()
        actions_lyt         = QVBoxLayout()

        actions_gb = QGroupBox(_('Actions (transform context and target)'))
        context_gb = QGroupBox(_('Context (objects and properties)'))

        # ──────────────── Init Actions area ─────────────── #

        self.logic_btns = ActionButtonsWidget(exercise.available_logic)
        self.proof_btns = ActionButtonsWidget(
                exercise.available_proof_techniques)

        statements           = exercise.available_statements
        outline              = exercise.course.outline
        self.statements_tree = StatementsTreeWidget(statements, outline)

        # ─────── Init goal (Context area and target) ────── #

        self.objects_wgt = MathObjectWidget()
        self.props_wgt   = MathObjectWidget()
        self.target_wgt  = TargetWidget()

        # ───────────── Put widgets in layouts ───────────── #

        # Actions
        actions_lyt.addWidget(self.logic_btns)
        actions_lyt.addWidget(self.proof_btns)
        actions_lyt.addWidget(self.statements_tree)
        actions_gb.setLayout(actions_lyt)

        # Context
        self.__context_lyt.addWidget(self.objects_wgt)
        self.__context_lyt.addWidget(self.props_wgt)
        context_gb.setLayout(self.__context_lyt)

        # https://i.kym-cdn.com/photos/images/original/001/561/446/27d.jpg
        context_actions_lyt.addWidget(context_gb)
        context_actions_lyt.addWidget(actions_gb)
        self.__main_lyt.addWidget(self.target_wgt)
        self.__main_lyt.addLayout(context_actions_lyt)

        self.setLayout(self.__main_lyt)

    ##############
    # Properties #
    ##############

    @property
    def actions_buttons(self) -> [ActionButton]:
        """
        Do not delete! A list of all logic buttons and proof technique
        buttons (instances of the class ActionButton).
        """

        return self.logic_btns.buttons + self.proof_btns.buttons

    ###########
    # Methods #
    ###########


    def freeze(self, yes=True):
        """
        Freeze interface (inactive widgets, gray appearance, etc) if
        yes:
            - disable objects and properties;
            - disable all buttons;
        unfreeze it otherwise.

        :param yes: See above.
        """

        to_freeze = [self.objects_wgt,
                     self.props_wgt,
                     self.logic_btns,
                     self.proof_btns,
                     self.statements_tree]
        for widget in to_freeze:
            widget.setEnabled(not yes)

    def update_goal(self, new_goal: Goal):
        """
        Change goal widgets (self.objects_wgts, self.props_wgt and
        self.target_wgt) to new widgets, corresponding to new_goal.

        :param new_goal: The goal to update self to.
        """

        # Init context (objects and properties). Get them as two list of
        # (MathObject, str), the str being the tag of the prop. or obj.
        # FIXME: tags
        new_context    = new_goal.tag_and_split_propositions_objects()
        new_target     = new_goal.target
        new_target_tag = '='  # new_target.future_tags[1]
        new_objects    = new_context[0]
        new_props      = new_context[1]

        new_objects_wgt = MathObjectWidget(new_objects)
        new_props_wgt   = MathObjectWidget(new_props)
        new_target_wgt  = TargetWidget(new_target, new_target_tag)

        # Replace in the layouts
        replace_delete_widget(self.__context_lyt,
                              self.objects_wgt, new_objects_wgt)
        replace_delete_widget(self.__context_lyt,
                              self.props_wgt, new_props_wgt)
        replace_delete_widget(self.__main_lyt,
                              self.target_wgt, new_target_wgt,
                              ~Qt.FindChildrenRecursively)

        # Set the attributes to the new values
        self.objects_wgt  = new_objects_wgt
        self.props_wgt    = new_props_wgt
        self.target_wgt   = new_target_wgt
        self.current_goal = new_goal


###############
# Main window #
###############


class ExerciseMainWindow(QMainWindow):
    # TODO: explain better communication and who talks to who?
    """
    This class is responsible for both:
        - managing the whole interface for exercises;
        - communicating with a so-called server interface (self.servint, not
          instantiated in this class): a middle man between the interface and
          L∃∀N.

    User interface, server interface and L∃∀N server are different entities
    which remain separated by design; Qt signals and slots are used for
    communication between them. For the interface, self instantiates
    ExerciseCentralWidget, a toolbar, and probably more things in the future.
    For the communication with self.servint, self:
        1. stores user selection of math. objects or properties
           (self.current_context_selection);
        2. detects when an action button (in self.ecw.logic_btns or
           in self.ecw.proof_btns) or a statement (in
           self.ecw.statements_tree) is clicked on;
        3. sends (the current goal, current selection) and ((clicked
           action button (with self.__server_call_action)) xor (clicked
           statement (with self.__server_call_statement))) to the server
           interface;
        4. waits for some response (e.g. a new goal, an exception asking
           for new user parameters).
    As said, this class both sends and receives data to / from a server
    interface.
        - Sending data to the server inteface (self.servint) is achieved
          in the method server_task with signals and slots. More
          precisely, this methods receives signals (async with
          qtrio.enter_emissions_channel(signals …)) and calls functions
          / methods accordingly. Beware that this is not exactly Qt's
          native signals / slots mechanism.
        - Receiving data from the server interface achieved with signals
          and slots. Such signals are simply connected to Qt Slots in
          self.__init__; this is much simpler than sending data.

    Finally, all of this uses asynchronous processes (keywords async and
    await) using trio and qtrio.

    :attribute exercise Exercise: The instance of the Exercise class
        representing the exercise to be solved by the user, instantiated
        in deaduction.dui.__main__.py.
    :attribute current_goal Goal: The current goal, which contains the
        tagged target, tagged math. objects and tagged math. properties.
    :attribute current_context_selection [MathObjectWidgetItem]: The ordered
        of currently selected math. objects and properties by the user.
    :attribute ecw ExerciseCentralWidget: The instance of
        ExerciseCentralWidget instantiated in self.__init__, see
        ExerciseCentraiWidget.__doc__.
    :attribute lean_editor LeanEditor: A text editor to live-edit lean
        code.
    :attribute servint ServerInterface: The instance of ServerInterface
        for the session, instantiated in deaduction.dui.__main__.py.
    :attribute toolbar QToolBar: The toolbar.
    """

    window_closed         = Signal()
    __action_triggered    = Signal(ActionButton)
    __statement_triggered = Signal(StatementsTreeWidgetItem)

    def __init__(self, exercise: Exercise, servint: ServerInterface):
        """
        Init self with an instance of the exercise class and an instance of the
        class ServerInterface. Both those instances are created in
        deaduction.dui.__main__.py. See self.__doc__.

        :param exercise: The instance of the Exercise class representing
            the exercise to be solved by the user.
        :param servint: The instance of the ServerInterface class in charge of
            communicating with vim.
        """

        super().__init__()

        # ─────────────────── Attributes ─────────────────── #

        self.exercise           = exercise
        self.current_goal       = None
        self.current_context_selection  = []
        self.ecw                = ExerciseCentralWidget(exercise)
        self.lean_editor        = LeanEditor()
        self.servint            = servint
        self.toolbar            = ExerciseToolbar()

        # ─────────────────────── UI ─────────────────────── #

        self.setCentralWidget(self.ecw)
        self.addToolBar(self.toolbar)
        self.toolbar.redo_action.setEnabled(False)  # No history at beginning
        self.toolbar.undo_action.setEnabled(False)  # same

        # ──────────────── Signals and slots ─────────────── #

        # Actions area
        for action_button in self.ecw.actions_buttons:
            action_button.action_triggered.connect(self.__action_triggered)
        self.ecw.statements_tree.itemClicked.connect(self.__statement_triggered)

        # UI
        self.toolbar.toggle_lean_editor_action.triggered.connect(
                self.lean_editor.toggle)

        # Server communication
        self.servint.proof_state_change.connect(self.update_proof_state)
        self.servint.lean_file_changed.connect(self.__update_lean_editor)
        self.servint.proof_no_goals.connect(self.fireworks)
        self.servint.nursery.start_soon(self.server_task)  # Start server task

    ###########
    # Methods #
    ###########

    def closeEvent(self, event: QEvent):
        """
        Overload native Qt closeEvent method — which is called when self
        is closed — to send the signal self.window_closed.

        :param event: Some Qt mandatory thing.
        """

        super().closeEvent(event)
        self.window_closed.emit()

    @property
    def current_context_selection_as_mathobjects(self):
        """
        Do not delete, used many times! Return the current selection as
        an ordered list of instances of the class MathObject directly.

        :return: See above.
        """

        return [item.mathobject for item in self.current_context_selection]

    def pretty_current_selection(self) -> str:
        """
        Return the current selection as a string, for display.

        :return: See above.
        """

        msg = 'Current user selection: '
        msg += str([item.text() for item in self.current_context_selection])

        return msg

    @Slot(ProofState)
    def update_proof_state(self, proofstate: ProofState):
        """
        Update self (attributes, interface) to the new proof state,
        which includes the new goal.

        :proofstate: The proofstate one wants to update self to.
        """

        new_goal = proofstate.goals[0]

        # Init context (objects and properties). Get them as two list of
        # (MathObject, str), the str being the tag of the prop. or obj.

        # get old goal and set tags
        lean_file = self.servint.lean_file
        previous_idx = max(0, lean_file.idx - 1)
        # NB : when idx = 1, old_goal = new_goal : nothing is new
        entry = lean_file.history[previous_idx]
        entry_info = entry.misc_info
        previous_proof_state = entry_info["ProofState"]
        old_goal = previous_proof_state.goals[0]
        Goal.compare(new_goal, old_goal, goal_is_new=False)  # set tags
        # FIXME: target tag
        new_target_tag = '='
        try:
            new_target_tag = new_goal.future_tags[1]
        except AttributeError:
            log.debug('no tag for target')
            pass
        new_context = new_goal.tag_and_split_propositions_objects()

<<<<<<< HEAD
        # raw count of goals
        log.debug(f"Number of remaining goals: {len(proofstate.goals)}")
=======
        # count of goals
>>>>>>> 5952e699
        total_goals_counter, current_goal_number, current_goals_counter \
            = self.count_goals()
        log.debug(f"Goal n°{current_goal_number} / {total_goals_counter}")

        new_objects_wgt = MathObjectWidget(new_context[0])
        new_props_wgt = MathObjectWidget(new_context[1])
        new_target = new_goal.target
        new_target_wgt = TargetWidget(new_target, new_target_tag)

        # Reset current context selection
        self.clear_current_selection()

        # Update UI and attributes
        self.ecw.update_goal(new_goal)
        self.current_goal = new_goal

        # Reconnect Context area signals and slots
        self.ecw.objects_wgt.itemClicked.connect(self.process_context_click)
        self.ecw.props_wgt.itemClicked.connect(self.process_context_click)

    ##################################
    # Async tasks and server methods #
    ##################################

    # Most important methods for communication with the server interface
    # (self.servint) are defined here:
    #   - server_task is the director which listens to signals and calls
    #     other methods;
    #   - process_async_signal is a wrapper method which allows
    #     specific methods to be properly called in server_task by
    #     putting them in try… except… blocks, etc;
    #   - other methods are specific methods with a specific task,
    #     called when a particular signal is received in server_task.

    # ─────────────────── Server task ────────────────── #

    async def server_task(self):
        """
        This method handles sending user data and actions to the server
        interface (self.servint). It listens to signals and calls
        specific methods for those signals accordingly. Async / await
        processes are used in accordance to what is done in the server
        interface. This method is called in self.__init__.
        """

        self.freeze()
        await self.servint.exercise_set(self.exercise)
        self.freeze(False)

        async with qtrio.enter_emissions_channel(
                signals=[self.lean_editor.editor_send_lean,
                         self.toolbar.redo_action.triggered,
                         self.window_closed,
                         self.toolbar.undo_action.triggered,
                         self.__action_triggered,
                         self.__statement_triggered]) as emissions:
            async for emission in emissions.channel:
                if emission.is_from(self.lean_editor.editor_send_lean):
                    await self.process_async_signal(self.__server_send_editor_lean)

                elif emission.is_from(self.toolbar.redo_action.triggered):
                    # No need to call self.update_goal, this emits the
                    # signal proof_state_change of which
                    # self.update_goal is a slot
                    await self.process_async_signal(self.servint.history_redo)

                elif emission.is_from(self.toolbar.undo_action.triggered):
                    await self.process_async_signal(self.servint.history_undo)

                elif emission.is_from(self.window_closed):
                    break

                elif emission.is_from(self.__action_triggered):
                    # TODO: comment, what is emission.args[0]?
                    await self.process_async_signal(partial(self.__server_call_action,
                                                            emission.args[0]))

                elif emission.is_from(self.__statement_triggered):
                    await self.process_async_signal(partial(self.__server_call_statement,
                                                            emission.args[0]))

    # ──────────────── Template function ─────────────── #

    async def process_async_signal(self, process_function: Callable):
        """
        This methods wraps specific methods to be called when a specific
        signal is received in server_task. First, try to call
        process_function and waits for a response. An exception may be
        risen to ask user for additional info (e.g. a math object).
        Note that the current goal is modified from elsewhere in the
        program (signal self.servint.proof_state_change.connect), not
        here! This is done before the finally bloc. And finally, update
        the last interface elements to be updated.
        """

        self.freeze(True)

        try:
            await process_function()
        except FailedRequestError as e:
            # Display an error message
            # TODO: make it a separate class
            message_box = QMessageBox(self)
            message_box.setIcon(QMessageBox.Critical)
            message_box.setWindowTitle(_('Action not understood'))
            message_box.setText(_('Action not understood'))

            detailed = ""
            for error in e.errors:
                rel_line_number = error.pos_line \
                                  - self.exercise.lean_begin_line_number
                detailed += f'* at {rel_line_number}: {error.text}\n'

            message_box.setDetailedText(detailed)
            message_box.setStandardButtons(QMessageBox.Ok)
            message_box.exec_()

            # Abort and go back to last goal
            await self.servint.history_undo()

        finally:
            self.freeze(False)
            # Required because history is always changed with signals
            self.toolbar.undo_action.setEnabled(
                    not self.servint.lean_file.history_at_beginning)
            self.toolbar.redo_action.setEnabled(
                    not self.servint.lean_file.history_at_end)

    # ─────────────── Specific functions ─────────────── #
    # To be called as process_function in the above

    async def __server_call_action(self, action_btn: ActionButton):
        # TODO: docstring me

        action = action_btn.action
        user_input = []
        log.info(f'Calling action {action.symbol}')
        # Send action and catch exception when user needs to:
        #   - choose A or B when having to prove (A OR B) ;
        #   - enter an element when clicking on 'exists' button.
        while True:
            try:
                if user_input == []:
                    code = action.run(self.current_goal,
                                      self.current_context_selection_as_mathobjects)
                else:
                    code = action_btn.action.run(self.current_goal,
                            self.current_context_selection, user_input)
            except MissingParametersError as e:
                if e.input_type == InputType.Text:
                    text, ok = QInputDialog.getText(action_btn,
                            e.title, e.output)
                elif e.input_type == InputType.Choice:
                    text, ok = QInputDialog.getItem(action_btn,
                            e.title, e.output, e.list_of_choices,
                            0, False)
                if ok:
                    user_input.append(text)
                else:
                    break
            except WrongUserInput as e:
                self.clear_current_selection()
                await self.display_WrongUserInput(e)
                break
            else:
                log.debug("Code sent to lean: " + code)
                await self.servint.code_insert(action.symbol, code)
                break

    async def __server_call_statement(self, item: StatementsTreeWidgetItem):
        # TODO: docstring me

        # Do nothing is user clicks on a node
        if isinstance(item, StatementsTreeWidgetItem):
            try: 
                item.setSelected(False)
                statement = item.statement

                if isinstance(statement, Definition):
                    code = generic.action_definition(self.current_goal,
                            self.current_context_selection_as_mathobjects,
                                                     statement)
                elif isinstance(statement, Theorem):
                    code = generic.action_theorem(self.current_goal,
                            self.current_context_selection_as_mathobjects,
                                                  statement)

                log.debug("Code sent to Lean: " + code)
                await self.servint.code_insert(statement.pretty_name, code)
            except WrongUserInput as e:
                self.clear_current_selection()
                await self.display_WrongUserInput(e)

    async def __server_send_editor_lean(self):
        """
        Send the L∃∀N code written in the L∃∀N editor widget to the
        server interface.
        """

        await self.servint.code_set(_('Code from editor'),
                                    self.lean_editor.code_get())

    async def display_WrongUserInput(self, e):
        details = e.error
        msg_box = QMessageBox(self)
        msg_box.setIcon(QMessageBox.Critical)
        msg_box.setWindowTitle(_('Action not understood'))
        msg_box.setText(_("don't know what to do with your input!"))
        if details:
            msg_box.setDetailedText(details)
        msg_box.setStandardButtons(QMessageBox.Ok)
        msg_box.exec_()

    #########
    # Slots #
    #########

    @Slot()
    def clear_current_selection(self):
        """
        Clear current (user) selection of math. objects and properties.
        """

        for item in self.current_context_selection:
            item.mark_user_selected(False)
        self.current_context_selection = []

    @Slot()
    def freeze(self, yes=True):
        """
        Freeze interface (inactive widgets, gray appearance, etc) if
        yes:
            - disable objects and properties;
            - disable all buttons;
        unfreeze it otherwise.

        :param yes: See above.
        """

        self.ecw.freeze(yes)
        self.toolbar.setEnabled(not yes)

    @Slot()
    def fireworks(self):
        """
        As of now, display a dialog when the target is successfully
        solved.
        """

        # TODO: make it a separate class
        QMessageBox.information(self, _('Target solved'), _('Target solved!'),
                                QMessageBox.Ok)

    @Slot(MathObjectWidgetItem)
    def process_context_click(self, item: MathObjectWidgetItem):
        """
        Add or remove item (item represents a math. object or property)
        from the current selection, depending on whether it was already
        selected or note.

        :item: The math. object or property user just clicked on.
        """

        # One clicked, one does not want the item to remain visually
        # selected
        item.setSelected(False)

        if item not in self.current_context_selection:
            item.mark_user_selected(True)
            self.current_context_selection.append(item)
        else:
            item.mark_user_selected(False)
            self.current_context_selection.remove(item)

    @Slot()
    def __update_lean_editor(self):
        """
        Update the L∃∀N editor widget to that of the current virtual
        file L∃∀N code.
        """

        self.lean_editor.code_set(self.servint.lean_file.inner_contents)

    # @Slot(ProofState)
    # def update_proof_state(self, proofstate: ProofState):
    #     """
    #     Update self (attributes, interface) to the new proof state,
    #     which includes the new goal.
    #
    #     :proofstate: The proofstate one wants to update self to.
    #     """
    #
    #     # Weird that this methods only does this.
    #     # TODO: maybe delete it to only have self.update_goal?
    #     self.update_goal(proofstate.goals[0])


<<<<<<< HEAD
    def proof(self):
=======
        # Weird that this methods only does this.
        # TODO: maybe delete it to only have self.update_goal?
        self.update_goal(proofstate.goals[0])

    ###################
    # Logical methods #
    ###################
    # The following methods are closer to the logical aspect of deaduction:
    # - the proof method essentially returns the sequence of successive
    # ProofState from the beginning of the proof until the current ProofState.
    # This sequence is obtained from the information attached to the lean_file
    # which provides a reliable account of the proof history.
    # This sequence is an instance of the Proof class, from proof_state.py
    # - the count_goals method then applies the count_goals_from_proof method
    # to the Proof instance, to get information on the proof history:
    # essentially
    #       - the total number of goals that have been examined during
    #       the proof history,
    #       - the number of the goal that the user is currently trying to prove

    def proof(self) -> Proof:
>>>>>>> 5952e699
        """
        Return the current proof history, an instance of the Proof class
        """
        lean_file = self.servint.lean_file
        proof = Proof([(entry.misc_info["ProofState"], None) \
                 for entry in lean_file.history[:lean_file.target_idx+1]])
<<<<<<< HEAD
        #log.debug({f"idx = {lean_file.idx}, target_idx ="
        #           f" {lean_file.target_idx}"})
        #log.debug(f"history = {lean_file.history}")

        #log.debug(f"Proof = {proof}")
        return proof

    def count_goals(self):
=======
        return proof

    def count_goals(self) -> (int, int, int):
        """
        Compute and return three values:
            - total_goals_counter : total number of goals during Proof history
            - current_goal_number = number of the goal under study
            - current_goals_counter = number of goals at end of Proof
        """
>>>>>>> 5952e699
        proof = self.proof()
        return proof.count_goals_from_proof()<|MERGE_RESOLUTION|>--- conflicted
+++ resolved
@@ -444,16 +444,13 @@
 
         return msg
 
-    @Slot(ProofState)
-    def update_proof_state(self, proofstate: ProofState):
-        """
-        Update self (attributes, interface) to the new proof state,
-        which includes the new goal.
-
-        :proofstate: The proofstate one wants to update self to.
-        """
-
-        new_goal = proofstate.goals[0]
+    def update_goal(self, new_goal: Goal):
+        """
+        Change widgets (target, math. objects and properties) to
+        new_goal and update internal mechanics accordingly.
+
+        :param new_goal: The new goal to update / set the interface to.
+        """
 
         # Init context (objects and properties). Get them as two list of
         # (MathObject, str), the str being the tag of the prop. or obj.
@@ -474,14 +471,10 @@
         except AttributeError:
             log.debug('no tag for target')
             pass
+
         new_context = new_goal.tag_and_split_propositions_objects()
 
-<<<<<<< HEAD
-        # raw count of goals
-        log.debug(f"Number of remaining goals: {len(proofstate.goals)}")
-=======
         # count of goals
->>>>>>> 5952e699
         total_goals_counter, current_goal_number, current_goals_counter \
             = self.count_goals()
         log.debug(f"Goal n°{current_goal_number} / {total_goals_counter}")
@@ -765,23 +758,15 @@
 
         self.lean_editor.code_set(self.servint.lean_file.inner_contents)
 
-    # @Slot(ProofState)
-    # def update_proof_state(self, proofstate: ProofState):
-    #     """
-    #     Update self (attributes, interface) to the new proof state,
-    #     which includes the new goal.
-    #
-    #     :proofstate: The proofstate one wants to update self to.
-    #     """
-    #
-    #     # Weird that this methods only does this.
-    #     # TODO: maybe delete it to only have self.update_goal?
-    #     self.update_goal(proofstate.goals[0])
-
-
-<<<<<<< HEAD
-    def proof(self):
-=======
+    @Slot(ProofState)
+    def update_proof_state(self, proofstate: ProofState):
+        """
+        Update self (attributes, interface) to the new proof state,
+        which includes the new goal.
+
+        :proofstate: The proofstate one wants to update self to.
+        """
+
         # Weird that this methods only does this.
         # TODO: maybe delete it to only have self.update_goal?
         self.update_goal(proofstate.goals[0])
@@ -803,23 +788,12 @@
     #       - the number of the goal that the user is currently trying to prove
 
     def proof(self) -> Proof:
->>>>>>> 5952e699
         """
         Return the current proof history, an instance of the Proof class
         """
         lean_file = self.servint.lean_file
         proof = Proof([(entry.misc_info["ProofState"], None) \
                  for entry in lean_file.history[:lean_file.target_idx+1]])
-<<<<<<< HEAD
-        #log.debug({f"idx = {lean_file.idx}, target_idx ="
-        #           f" {lean_file.target_idx}"})
-        #log.debug(f"history = {lean_file.history}")
-
-        #log.debug(f"Proof = {proof}")
-        return proof
-
-    def count_goals(self):
-=======
         return proof
 
     def count_goals(self) -> (int, int, int):
@@ -829,6 +803,5 @@
             - current_goal_number = number of the goal under study
             - current_goals_counter = number of goals at end of Proof
         """
->>>>>>> 5952e699
         proof = self.proof()
         return proof.count_goals_from_proof()