"""
############################################################
# logic.py : functions to call in order to                 #
# translate actions into lean code                         #
############################################################
    
Every function action_* takes the following arguments:
- proof_step: the current proof_step, of class ProofStep, that contains
various informations about the current proof state
- selected_objects: a list of MathObject previously selected by the user
- target_selected: a boolean that indicates if target is selected.
If target_selected is False, (and the setting target_selected_by_default is
not on) then selected_objects must be non-empty.

Some of these functions take an optional argument:
- user_input, an object reflecting a choice made by the user inside a
previous call of the same function.

Most of these functions are just switches that call other more
specialised functions, according to the number and nature of
selected_objects. All these auxiliary functions occurs immediately before the
function action_* in the present file.

Author(s)     : - Marguerite Bin <bin.marguerite@gmail.com>
Maintainer(s) : - Marguerite Bin <bin.marguerite@gmail.com>
                - Frédéric Le Roux <frederic.le-rxou@imj-prg.fr>
Created       : July 2020 (creation)
Repo          : https://github.com/dEAduction/dEAduction

Copyright (c) 2020 the dEAduction team

This file is part of dEAduction.

    dEAduction is free software: you can redistribute it and/or modify it under
    the terms of the GNU General Public License as published by the Free
    Software Foundation, either version 3 of the License, or (at your option)
    any later version.

    dEAduction is distributed in the hope that it will be useful, but WITHOUT
    ANY WARRANTY; without even the implied warranty of MERCHANTABILITY or
    FITNESS FOR A PARTICULAR PURPOSE.  See the GNU General Public License for
    more details.

    You should have received a copy of the GNU General Public License along
    with dEAduction.  If not, see <https://www.gnu.org/licenses/>.
"""

import logging
from typing import Union, Optional

import deaduction.pylib.config.vars as cvars
from deaduction.pylib.math_display.display_data import new_objects

from deaduction.pylib.actions.utils import (add_type_indication,
                                            pre_process_lean_code)

from deaduction.pylib.actions.commun_actions import introduce_new_subgoal
from deaduction.pylib.actions.magic import compute
from deaduction.pylib.actions     import (action,
                                          InputType,
                                          MissingParametersError,
                                          WrongUserInput,
                                          test_selection,
                                          CodeForLean)

from deaduction.pylib.mathobj     import  MathObject

from deaduction.pylib.give_name import    get_new_hyp

log = logging.getLogger("logic")
global _


def rw_with_defi(definition, object=None):
    defi = definition.lean_name
    if object:
        name = object.info['name']
        code = CodeForLean.from_string(f"rw {defi} at {name}")
    else:
        code = CodeForLean.from_string(f"rw {defi}")
    return code


#######
# AND #
#######

def construct_and(proof_step, user_input: [str]) -> CodeForLean:
    """
    Split the target 'P AND Q' into two sub-goals.
    Handle the case of an implicit "and", and the case of IFF.
    """
    target = proof_step.goal.target.math_type
    if target.is_iff(is_math_type=True):
        return construct_iff(proof_step, user_input)

    implicit_definition = None
    if not target.is_and(is_math_type=True, implicit=True):
        raise WrongUserInput(error=_("Target is not a conjunction 'P AND Q'"))

    if not target.is_and(is_math_type=True):
        # Implicit "and"
        implicit_definition = MathObject.last_used_implicit_definition
        target              = MathObject.last_rw_object

    children = target.children

    left = children[0]
    right = children[1]
    if not user_input:
        # User choice
        choices = [(_("Left"), left.to_display(format_="utf8")),
                   (_("Right"), right.to_display(format_="utf8"))]
        raise MissingParametersError(
            InputType.Choice,
            choices,
            title=_("Choose sub-goal"),
            output=_("Which property to prove first?"))
    else:
        if implicit_definition:
            code = rw_with_defi(implicit_definition)
        else:
            code = CodeForLean.empty_code()
        if user_input[0] == 1:
            # Prove second property first
            if target.node == "PROP_∃":
                # In this case, first rw target as a conjunction
                code = code.and_then("rw exists_prop")
            code = code.and_then("rw and.comm")
            left, right = right, left

        code = code.and_then("split")
        code.add_success_msg(_('Target split'))
        code.add_conjunction(target, left, right)
    return code


def apply_and(proof_step, selected_objects) -> CodeForLean:
    """
    Destruct a property 'P and Q'.
    Here selected_objects is assumed to contain exactly one conjunction
    property.
    """

    selected_hypo = selected_objects[0].info["name"]
    h1 = get_new_hyp(proof_step)
    h2 = get_new_hyp(proof_step)
    code = CodeForLean.from_string(f'cases {selected_hypo} with {h1} {h2}')
    code.add_success_msg(_("Split property {} into {} and {}").
                         format(selected_hypo, h1, h2))
    return code


def construct_and_hyp(proof_step, selected_objects: [MathObject]) \
                      -> CodeForLean:
    """
    Construct 'P AND Q' from properties P and Q.
    Here selected_objects is assumed to contain exactly two properties.
    """

    h1 = selected_objects[0].info["name"]
    h2 = selected_objects[1].info["name"]
    new_hypo_name = get_new_hyp(proof_step)
    code = f'have {new_hypo_name} := and.intro {h1} {h2}'
    code = CodeForLean.from_string(code)
    code = code.and_then(f"clear {h1}")
    code = code.and_then(f"clear {h2}")
    code.add_success_msg(_("Conjunction {} added to the context").
                         format(new_hypo_name))
    return code


@action()
def action_and(proof_step) -> CodeForLean:
    """
    Translate into string of lean code corresponding to the action

If the target is of the form P AND Q:
    transform the current goal into two subgoals, P, then Q.
If a hypothesis of the form P AND Q has been previously selected:
    creates two new hypothesis P, and Q.
If two hypothesis P, then Q, have been previously selected:
    add the new hypothesis P AND Q to the properties.
    """

    selected_objects = proof_step.selection
    target_selected = proof_step.target_selected
    user_input = proof_step.user_input

    test_selection(selected_objects, target_selected)
    # goal = proof_step.goal

    if len(selected_objects) == 0:
        return construct_and(proof_step, user_input)
    if len(selected_objects) == 1:
        if not selected_objects[0].is_and(implicit=True):
            raise WrongUserInput(error=_("Selected property is not "
                                         "a conjunction 'P AND Q'"))
        else:
            return apply_and(proof_step, selected_objects)
    if len(selected_objects) == 2:
        if not (selected_objects[0].math_type.is_prop and
                selected_objects[1].math_type.is_prop):
            raise WrongUserInput(error=_("Selected items are not properties"))
        else:
            return construct_and_hyp(proof_step, selected_objects)
    raise WrongUserInput(error=_("Does not apply to more than two properties"))


######
# OR #
######

def construct_or(proof_step, user_input: [str]) -> CodeForLean:
    """
    Assuming target is a disjunction 'P OR Q', choose to prove either P or Q.
    Handle the case of an implicit "or".
    """
    target = proof_step.goal.target.math_type

    # Implicit definition ?
    if not target.is_or(is_math_type=True):
        # Implicit "or"
        # implicit_definition = MathObject.last_used_implicit_definition
        target = MathObject.last_rw_object

    children = target.children

    left = children[0].to_display(format_="utf8")
    right = children[1].to_display(format_="utf8")
    choices = [(_("Left"), left), (_("Right"), right)]

    if not user_input:
        raise MissingParametersError(InputType.Choice,
                                     choices,
                                     title=_("Choose new goal"),
                                     output=_("Which property will you "
                                              "prove?"))
    code = None
    if len(user_input) == 1:
        i = user_input[0]
        if i == 0:
            code = CodeForLean.from_string("left")
            code.add_success_msg(_("Target replaced by the left alternative"))
        else:
            code = CodeForLean.from_string("right")
            code.add_success_msg(_("Target replaced by the right alternative"))

    return code


def apply_or(proof_step,
             selected_objects: [MathObject],
             user_input: [str]) -> CodeForLean:
    """
    Assuming selected_objects is one disjunction 'P OR Q',
    engage in a proof by cases.
    Handle the case of an implicit "or".
    """

    selected_hypo = selected_objects[0]
    math_type = selected_hypo.math_type
    code = CodeForLean.empty_code()

    # Implicit definition ?
    implicit_definition = None
    if not selected_hypo.is_or(is_math_type=False):
        # Implicit "or"
        implicit_definition = MathObject.last_used_implicit_definition
        math_type = MathObject.last_rw_object

    children = math_type.children

    left = children[0]
    right = children[1]
    if not user_input:
        choices = [(_("Left"), left.to_display(format_="utf8")),
                   (_("Right"), right.to_display(format_="utf8"))]
        raise MissingParametersError(InputType.Choice,
                                     choices=choices,
                                     title=_("Choose case"),
                                     output=_("Which case to assume first?"))
    else:  # len(user_input) == 1
        if user_input[0] == 1:
            # If user wants the second property first, then first permute
            code_str = f'rw or.comm at {selected_hypo.info["name"]}'
            if implicit_definition:
                code = rw_with_defi(implicit_definition, selected_hypo)
                code = code.and_then(code_str)
            else:
                code = CodeForLean.from_string(code_str)
            left, right = right, left

    h1 = get_new_hyp(proof_step)
    h2 = get_new_hyp(proof_step)
    # Destruct the disjunction
    code = code.and_then(f'cases {selected_hypo.info["name"]} with {h1} {h2}')
    code.add_success_msg(_("Proof by cases"))
    code.add_disjunction(selected_hypo, left, right)

    return code


def construct_or_on_hyp(proof_step,
                        selected_property: [MathObject],
                        user_input: [str] = None) -> CodeForLean:
    """
    Construct a property 'P or Q' from property 'P' or property 'Q'.
    Here we assume selected_object contains 1 or 2 items.
    """
    if not user_input:
        user_input = []
    possible_codes = []
    first_hypo_name = selected_property[0].info["name"]
    # hypo = selected_property[0].math_type.to_display()

    if len(selected_property) == 2:
        if not (selected_property[0].math_type.is_prop()
                and selected_property[1].math_type.is_prop()):
            error = _("Selected items are not properties")
            raise WrongUserInput(error)
        else:
            second_selected_property = selected_property[1]
            second_name = second_selected_property.info["name"]
            second_lean_code = \
                second_selected_property.math_type.to_display(format_='lean')
    elif len(selected_property) == 1:
        if not selected_property[0].math_type.is_prop():
            error = _("Selected item is not a property")
            raise WrongUserInput(error)
        if not user_input:  # User has to choose 2nd property
            raise MissingParametersError(
                InputType.Text,
                title=_("Obtain 'P OR Q'"),
                output=_("Enter the property you want to use:"))
        else:
            second_name = user_input[0]
            second_lean_code = second_name
            user_input = user_input[1:]
        
    if not user_input:  # Usr still has to choose side
        raise MissingParametersError(
            InputType.Choice,
            [(_("Left"),
              f'({first_hypo_name}) OR ({second_name})'),
             (_('Right'),
              f'({second_name}) OR ({first_hypo_name})')],
            title=_("Choose side"),
            output=_(f'On which side do you want') + f' {first_hypo_name} ?')
    
    new_hypo_name = get_new_hyp(proof_step)
    # Mind Lean syntax: @or.inl P Q HP ; @or.inr P Q HQ
    if user_input[0] == 0:
        possible_codes.append(f'have {new_hypo_name} := '
                              f'@or.inl _ ({second_lean_code}) '
                              f'({first_hypo_name})')
    elif user_input[0] == 1:
        possible_codes.append(f'have {new_hypo_name} := '
                              f'@or.inr ({second_lean_code}) _ '
                              f'({first_hypo_name})')
    else:
        raise WrongUserInput("Unexpected error")
    code = CodeForLean.or_else_from_list(possible_codes)
    code.add_success_msg(_('Property {} added to the context').
                         format(new_hypo_name))
    return code
            

@action()
def action_or(proof_step) -> CodeForLean:
    """
    If the target is of the form P OR Q:
        transform the target in P (or Q) according to the user's choice.
    If a hypothesis of the form P OR Q has been previously selected:
        transform the current goal into two subgoals,
            one with P as a hypothesis,
            and another with Q as a hypothesis.
    """

    selected_objects = proof_step.selection
    target_selected = proof_step.target_selected
    user_input = proof_step.user_input

    test_selection(selected_objects, target_selected)
    goal = proof_step.goal

    if len(selected_objects) == 0:
        if not goal.target.is_or(implicit=True):
            raise WrongUserInput(
                error=_("Target is not a disjunction 'P OR Q'"))
        else:
            return construct_or(proof_step, user_input)
    elif len(selected_objects) == 1:
        if selected_objects[0].is_or(implicit=True):
            return apply_or(proof_step, selected_objects, user_input)
        else:
            return construct_or_on_hyp(proof_step, selected_objects, user_input)
    elif len(selected_objects) == 2:
        return construct_or_on_hyp(proof_step, selected_objects, user_input)
    else:  # More than 2 selected objects
        raise WrongUserInput(error=_("Does not apply to more than two "
                                     "properties"))


#######
# NOT #
#######
@action()
def action_not(proof_step) -> CodeForLean:
    """
    Translate into string of lean code corresponding to the action
    
    If no hypothesis has been previously selected:
        transform the target in an equivalent one with its negations 'pushed'.
    If a hypothesis has been previously selected:
        do the same to the hypothesis.
    """

    selected_objects = proof_step.selection
    target_selected = proof_step.target_selected
    # user_input = proof_step.user_input

    test_selection(selected_objects, target_selected)
    goal = proof_step.goal

    # (1) Push neg once on target
    if len(selected_objects) == 0:
        if not goal.target.first_pushable_body_of_neg():
            raise WrongUserInput(error=_("Negation cannot be pushed in target"))
        code = CodeForLean.from_string('push_neg_once')
        code.add_success_msg(_("Negation pushed on target"))
        # Add try_norm_num. This changes A≠B into ¬ (A=B)
        # which makes it possible, e.g., to unfold 'double inclusion'
        code = code.and_try_simp_only(lemmas='ne.def')

    # (2) Push neg once on one hypo
    elif len(selected_objects) == 1:
        if not selected_objects[0].first_pushable_body_of_neg():
            error = _("Negation cannot be pushed in selected property")
            raise WrongUserInput(error)
        selected_hypo = selected_objects[0].info["name"]
        code = CodeForLean.from_string(f'push_neg_once at {selected_hypo}')
        code.add_success_msg(_("Negation pushed on property {}").format(
            selected_hypo))
        code = code.and_try_simp_only(lemmas='ne.def',
                                      location=selected_hypo)

    else:
        raise WrongUserInput(error=_('Only one property at a time'))
    return code


###############
# IMPLICATION #
###############
def construct_implies(proof_step) -> CodeForLean:
    """
    Here the target is assumed to be an implication P ⇒ Q, P is added to the
    context, and the target becomes Q.
    """
    if not proof_step.goal.target.is_implication(implicit=True):
        raise WrongUserInput(error=_("Target is not an implication 'P ⇒ Q'"))
    else:
        new_hypo_name = get_new_hyp(proof_step)
        code = CodeForLean.from_string(f'intro {new_hypo_name}')
        code.add_success_msg(_("Property {} added to the context").
                             format(new_hypo_name))
        return code


def apply_implies(proof_step, selected_object: [MathObject]) -> CodeForLean:
    """
    Here selected_object contains a single property which is an implication
    P ⇒ Q; if the target is Q then it will be replaced by P.
    """

    selected_hypo = selected_object[0]
    selected_name = selected_hypo.info["name"]
    code = CodeForLean.from_string(f'apply_with {selected_name} '
                                   '{md:=reducible}')
    code.add_success_msg(_("Target modified using implication {}").
                         format(selected_name))

    code.add_used_properties(selected_hypo)
    code.outcome_operator = selected_hypo

    return code


def have_new_property(arrow: MathObject,
                      variable_names: [str],
                      new_hypo_name: str,
                      success_msg=None) -> CodeForLean:
    """
    Compute Lean code to apply an implication or a universal property to a
    property or a variable.

    :param arrow:           a MathObject which is either an implication or a
                            universal property
    :param variable_names:  a list of names of variables (or properties) to
                            which "arrow" will be applied
    :param new_hypo_name:   a fresh name for the new property

    :param success_msg:     A success msg, if None then the standard one will be
                            used.

    return:                 Lean Code to produce the wanted new property,
                            taking into account implicit parameters
    """

    # TODO: add smart guess for placeholders, by matching math types
    #  May even try to guess parameters from the context
    #  (e.g. if we need a function and there is only one in the context)
    selected_hypo = arrow.info["name"]

    command = f'have {new_hypo_name} := {selected_hypo}'
    command_explicit = f'have {new_hypo_name} := @{selected_hypo}'

    arguments = ' '.join(variable_names)

    # try with up to 4 implicit parameters
    implicit_codes = [command + ' ' + arguments,
                      command + ' _ ' + arguments,
                      command + ' _ _ ' + arguments,
                      command + ' _ _ _ ' + arguments,
                      command + ' _ _ _ _ ' + arguments]

    explicit_codes = [command_explicit + ' ' + arguments,
                      command_explicit + ' _ ' + arguments,
                      command_explicit + ' _ _ ' + arguments,
                      command_explicit + ' _ _ _ ' + arguments,
                      command_explicit + ' _ _ _ _ ' + arguments]

    possible_codes = implicit_codes + explicit_codes

    code = CodeForLean.or_else_from_list(possible_codes)
    if success_msg is None:
        success_msg = _("Property {} added to the context").format(new_hypo_name)
    if success_msg:
        code.add_success_msg(success_msg)

    code.operator = arrow
    # code.add_used_properties(arrow)

    return code


def apply_implies_to_hyp(proof_step,
                         selected_objects: [MathObject]) -> CodeForLean:
    """
    Try to apply last selected property on the other ones.
    The last property should be an implication
    (or equivalent to such after unfolding definitions)
    """

    implication = selected_objects[-1]
    new_hypo_name = get_new_hyp(proof_step)
    variable_names = [variable.info['name'] for variable in
                      selected_objects[:-1]]

    code = have_new_property(implication, variable_names, new_hypo_name)
    code.add_used_properties(selected_objects)

    return code


@action()
def action_implies(proof_step) -> CodeForLean:
    """
    Three cases:
    (1) No property selected:
        If the target is of the form P ⇒ Q: introduce the hypothesis P in
        the properties and transform the target into Q.
    (2) A single selected property, of the form P ⇒ Q, and the target is
    selected: if the target was Q, it is replaced by P. If the target is not
    selected, then usr is asked to prove the premise (new sub-goal).
    (3) Exactly two selected property, on of which is an implication P ⇒ Q
    and the other is P: Add Q to the context
    """

    selected_objects = proof_step.selection
    target_selected = proof_step.target_selected
    user_input = proof_step.user_input

    test_selection(selected_objects, target_selected)
    goal = proof_step.goal

    if len(selected_objects) == 0:
        if not goal.target.is_implication(implicit=True):
            raise WrongUserInput(
                error=_("Target is not an implication 'P ⇒ Q'"))
        else:
            return construct_implies(proof_step)
    if len(selected_objects) == 1:
        # (1) Implication?
        if not selected_objects[0].can_be_used_for_implication(implicit=True):
            raise WrongUserInput(
                error=_("Selected property is not an implication 'P ⇒ Q'"))
        # (2) 'It suffices to prove'?
        elif target_selected:
            return apply_implies(proof_step, selected_objects)
        # (3) Premise in context (but not selected)?
        elif selected_objects[0].premise() in ([p.math_type
                                               for p in goal.context_props]
                                               + [goal.target.math_type]):
            raise WrongUserInput(error=_("You need to select another property"
                                         "in order to apply this implication"))
        # (4) Ask to add premise as a new sub_goal
        elif not user_input:
            premise = selected_objects[0].premise()
            raw_msg = 'To apply this property, you need the premise \"{}\". '\
                'Do you want to prove it?'
            msg = _(raw_msg).format(premise.to_display(format_='utf8'))
            raise MissingParametersError(
                InputType.YesNo,
                choices=[],
                title=_("Introduce new sub-goal?"),
                output=msg)
        # (5) Add premise as a new sub-goal
        elif user_input[0] == 0:  # Should always be the case here
            return introduce_new_subgoal(proof_step)

    elif len(selected_objects) == 2:
        if not selected_objects[1].can_be_used_for_implication(implicit=True):
            if not selected_objects[0].can_be_used_for_implication(
                                                               implicit=True):
                raise WrongUserInput(error=_(
                    "Selected properties are not implications 'P ⇒ Q'"
                                            ))
            else:  # l[0] is an implication but not l[1]: permute
                selected_objects.reverse()
        return apply_implies_to_hyp(proof_step, selected_objects)
    # TODO: treat the case of more properties, including the possibility of
    #  P, Q and 'P and Q ⇒ R'
    raise WrongUserInput(error=_("Does not apply to more than two properties"))


#######
# IFF #
#######

def choose_substitution(equality0: MathObject, equality1: MathObject):
    """
    Ask usr to choose between using equality0 to substitute in equality1 or
    the converse. equality0, equality1 are assumed to be (universal)
    equalities or iff.
    """
    eq0 = equality0.to_display(format_="utf8")
    eq1 = equality1.to_display(format_="utf8")
    choice = _("Use for substitution in {}")
    choices = [(eq0, choice.format(eq1)),
               (eq1, choice.format(eq0))]
    raise MissingParametersError(
        InputType.Choice,
        choices,
        title=_("Precision of substitution"),
        output=_("Choose which equality to use for substitution"))


def construct_iff(proof_step, user_input: [str]) -> CodeForLean:
    """
    Assuming target is an iff, split into two implications.
    """

    target = proof_step.goal.target.math_type
    code = CodeForLean.empty_code()

    left = target.children[0]
    right = target.children[1]
    left_display = left.to_display(format_="utf8")
    right_display = right.to_display(format_="utf8")
    if not user_input:
        choices = [("⇒", f'({left_display}) ⇒ ({right_display})'),
                   ("⇐", f'({right_display}) ⇒ ({left_display})')]
        raise MissingParametersError(
            InputType.Choice,
            choices,
            title=_("Choose sub-goal"),
            output=_("Which implication to prove first?"))

    elif len(user_input) == 1:
        if user_input[0] == 1:
            code = CodeForLean.from_string("rw iff.comm")
            left, right = right, left
        code = code.and_then("split")
    else:
        raise WrongUserInput(error=_("Undocumented error"))
    code.add_success_msg(_("Iff split in two implications"))
    impl1 = MathObject(info={},
                       node="PROP_IMPLIES",
                       children = [left, right],
                       math_type=MathObject.PROP)
    impl2 = MathObject(info={},
                       node="PROP_IMPLIES",
                       children = [right, left],
                       math_type=MathObject.PROP)
    code.add_conjunction(target, impl1, impl2)
    return code


def destruct_iff(proof_step) -> CodeForLean:
    """
    Check if target is a conjunction of two implications (but not if these
    implications are logical inverses). If so, return code that builds the
    equivalent iff statement. If not, return None.
    """

    goal = proof_step.goal
    # code = None
    target = goal.target
    if target.is_and():
        left = target.math_type.children[0]
        right = target.math_type.children[1]
        if left.is_implication(is_math_type=True) \
                and right.is_implication(is_math_type=True):
            code = CodeForLean.from_string("apply iff_def.mp")
            code.add_success_msg(_("Target replaced by iff property"))
            error_msg = _("The first implication is not the converse of the "
                          "second one")
            code.add_error_msg(error_msg)
            return code
        else:
            error_msg = _("I do not know what to do")
            raise WrongUserInput(error_msg)


def destruct_iff_on_hyp(proof_step,
                        selected_objects: [MathObject]) -> CodeForLean:
    """
    Split a property 'P iff Q' into two implications.
    len(selected_objects) should be 1.
    """
    possible_codes = []
    hypo_name = selected_objects[0].info["name"]
    h1 = get_new_hyp(proof_step)
    h2 = get_new_hyp(proof_step)
    possible_codes.append(f'cases (iff_def.mp {hypo_name}) with {h1} {h2}')
    code = CodeForLean.or_else_from_list(possible_codes)
    code.add_success_msg(_("Property {} split into {} and {}").
                             format(hypo_name, h1, h2))
    return code


def construct_iff_on_hyp(proof_step,
                         selected_objects: [MathObject]) -> CodeForLean:
    """
    Construct property 'P iff Q' from both implications.
    len(selected_objects) should be 2.
    """

    new_hypo_name = get_new_hyp(proof_step)
    h1 = selected_objects[0].info["name"]
    h2 = selected_objects[1].info["name"]
    code_string = f'have {new_hypo_name} := iff.intro {h1} {h2}'
    code = CodeForLean.from_string(code_string)
    code.add_success_msg(_("Logical equivalence {} added to the context").
                             format(new_hypo_name))
    error_msg = _("The first implication is not the converse of the "
                  "second one")
    code.add_error_msg(error_msg)
    code.add_used_properties(selected_objects)
    return code


def rw_with_iff(rw_hyp: MathObject,
                on_hyp: Optional[MathObject] = None) -> CodeForLean:
    """
    Try to use rw_hyp, assumed to be a (universal) iff,
    to rewrite either on_hyp if any, or target.
    """

    # FIXME: rw target should appear on ProofTree when on_hyp is None.
    code1 = code_for_substitution(rw_hyp, old_term=None, new_term=None,
                                  on_hyp=on_hyp)
    code2 = code_for_substitution(rw_hyp, old_term=None, new_term=None,
                                  on_hyp=on_hyp, reverse=True)

    code = code1.or_else(code2)
    code.add_used_properties(rw_hyp)
    code.rw_item = rw_hyp
    return code


@action()
def action_iff(proof_step) -> CodeForLean:
    """
    Three cases:
    (1) No selected property:
        If the target is of the form P ⇔ Q:
            introduce two subgoals, P⇒Q, and Q⇒P.
        If target is of the form (P → Q) ∧ (Q → P):
            replace by P ↔ Q
    (2) 1 selected property
        - if an iff, and target not selected, split it
        - elif a universal iff, try to rw target,
    (3) 2 properties:
        - if one is a universal iff, try to rw the other,
        - if none is an iff but both are implications, try to obtain P ⇔ Q.
    """
    # TODO: a good part could be merged with action_equal,
    #  in particular add testing of direction of substitution for a
    #  non-universal iff.

    selected_objects = proof_step.selection
    target_selected = proof_step.target_selected
    user_input = proof_step.user_input

    if user_input is None:
        user_input = []

    test_selection(selected_objects, target_selected)
    goal = proof_step.goal
    code = CodeForLean.empty_code()
    test_subst = [item.can_be_used_for_substitution()
                  for item in selected_objects]

    if len(selected_objects) == 0:
        if goal.target.math_type.node == "PROP_IFF":
            return construct_iff(proof_step, user_input)
        else:
            code = destruct_iff(proof_step)
            if code:
                return code
            else:
                error_msg = _("Target is not an iff property 'P ⇔ Q'")
                raise WrongUserInput(error=error_msg)

    if len(selected_objects) == 1:
        if selected_objects[0].is_iff() and not target_selected:
            more_code = destruct_iff_on_hyp(proof_step, selected_objects)
            code = code.or_else(more_code)
        else:
            [(test, eq)] = test_subst
            if test:  # 1st selected object can be used for substitution
                code = rw_with_iff(selected_objects[0])
            elif not selected_objects[0].is_iff():
                error = _("Selected property is not an iff property 'P ⇔ Q'")
                raise WrongUserInput(error)
        return code

    if len(selected_objects) == 2:
        [(test0, equality0), (test1, equality1)] = test_subst
        if test0 and test1:
            # Two iff: which one to use?
            if not user_input:
                choose_substitution(equality0, equality1)
            elif user_input[0] == 0:
                return rw_with_iff(selected_objects[0],
                                   on_hyp=selected_objects[1])
            else:
                return rw_with_iff(selected_objects[1],
                                   on_hyp=selected_objects[0])
        elif test0:
            return rw_with_iff(selected_objects[0],
                               on_hyp= selected_objects[1])
        elif test1:
            return rw_with_iff(selected_objects[1],
                               on_hyp= selected_objects[0])

        elif not (selected_objects[0].is_implication()
                  and selected_objects[1].is_implication()):
            error = _("Selected items should both be implications")
            raise WrongUserInput(error)
        else:
            return construct_iff_on_hyp(proof_step, selected_objects)

    raise WrongUserInput(error=_("Does not apply to more than two properties"))


###########
# FOR ALL #
###########

def construct_forall(proof_step) -> CodeForLean:
    """
    Here goal.target is assumed to be a universal property "∀ x:X, ...",
    and variable x is introduced.
    """

    goal = proof_step.goal
    math_object = goal.target.math_type

    possible_codes = CodeForLean.empty_code()
    implicit = not math_object.is_for_all(is_math_type=True, implicit=False)
    if implicit:
        # Implicit "for_all"
        implicit_definition = MathObject.last_used_implicit_definition
        math_object         = MathObject.last_rw_object
        possible_codes = rw_with_defi(implicit_definition)

    math_type: MathObject = math_object.bound_var_type
    bound_var = math_object.bound_var
    body = math_object.body
    # hints = []
    # strong_hint = None
    # if not implicit:  # or math_type.is_R():  # FIXME: experimental
    #     # hint = (variable.info.get('lean_name') if variable.is_unnamed() else
    #     #         variable.display_name)
    #     hint = bound_var.display_name
    #     if hint:  # and len(hint) == 1:
    #         hints = [hint]
    #         strong_hint = hint
    if math_type.node == "PRODUCT":
        # [math_type_1, math_type_2] = math_type.children
        # [x, y] = names_for_types(math_type.children, proof_step)
        # x = give_global_name(proof_step=proof_step, math_type=math_type_1)
        # y = give_global_name(proof_step=proof_step, math_type=math_type_2)
        # Find two DISTINCT good names!
        name_0 = proof_step.goal.provide_good_name(math_type.children[0])
        name_1 = proof_step.goal.provide_good_name(math_type.children[1],
                                                   local_names=[name_0])
        code = f'rintro ⟨ {name_0}, {name_1} ⟩'
        possible_codes = possible_codes.and_then(code)
        name = f"({name_0},{name_1})"
    else:
        name = proof_step.goal.provide_good_name(math_type,
                                                 bound_var.preferred_letter())
        # x = give_global_name(proof_step=proof_step,
        #                      math_type=math_type,
        #                      hints=hints,
        #                      strong_hint=strong_hint)
        possible_codes = possible_codes.and_then(f'intro {name}')
    possible_codes.add_success_msg(_("Object {} added to the context").
                                   format(name))

    if body.is_implication(is_math_type=True):
        # If math_object has the form
        # ∀ x:X, (x R ... ==> ...)
        # where R is some inequality relation
        # then introduce the inequality on top of x
        premise = body.children[0]  # children (2,0)
        if premise.is_inequality(is_math_type=True):
            # FIXME: rather use automatic actions
            h = get_new_hyp(proof_step)
            # Add and_then intro h
            possible_codes = possible_codes.and_then(f'intro {h}')

    return possible_codes


def inequality_from_pattern_matching(math_object: MathObject,
                                     variable: MathObject) -> MathObject:
    """
    Check if math_object.math_type has the form
    ∀ x:X, (x R ... ==> ...)
    where R is some inequality relation, and if this statement may be
    applied to variable. If so, return inequality with x replaced by variable
    """
    inequality = None
    if not math_object.is_for_all(implicit=True):
        return

    if not math_object.is_for_all(is_math_type=False):
        # Implicit "for all"
        math_object = MathObject.last_rw_object
    else:
        math_object = math_object.math_type

    math_type, var, body = math_object.children
    # NB: following line does not work because of coercions
    # if var.math_type == variable.math_type:
    if body.is_implication(is_math_type=True):
        premise = body.children[0]  # children (2,0)
        if (premise.is_inequality(is_math_type=True) and
                var == premise.children[0]):
            children = [variable, premise.children[1]]
            inequality = MathObject(node=premise.node,
                                    info={},
                                    children=children,
                                    math_type=premise.math_type)
    return inequality


# def simple_apply_forall(proof_step, selected_objects: [MathObject]) \
#                         -> CodeForLean:
#     """
#     Try to apply last selected property on the other ones.
#     The last property should be a universal property
#     (or equivalent to such after unfolding definitions)
#
#     selected_objects: list of MathObjects of length ≥ 2.
#     """
#     # FIXME: return error msg if user try to apply "forall x:X, P(x)"
#     #  to some object of wrong type (e.g. implication)
#     #  For the moment "forall x, P->Q" works with "P->Q" and button forall
#
#     universal_property = selected_objects[-1]  # The property to be applied
#     new_hypo_name = get_new_hyp(proof_step)
#     var_names = [var.info['name'] for var in selected_objects[:-1]]
#     code = have_new_property(universal_property, var_names, new_hypo_name)
#     code.add_success_msg(_("Property {} added to the context").
#                          format(new_hypo_name))
#     code.add_used_properties(selected_objects)
#
#     return code


# def apply_forall_with_ineq(proof_step, selected_objects: [MathObject]) -> \
#         CodeForLean:
#     """
#     Try to apply last selected property on the other ones.
#     The last property should be a universal property
#     (or equivalent to such after unfolding definitions)
#
#     selected_objects: list of MathObjects of length ≥ 2
#     """
#     # FIXME: return error msg if user try to apply "forall x:X, P(x)"
#     #  to some object of wrong type (e.g. implication)
#     #  For the moment "forall x, P->Q" works with "P->Q" and button forall
#
#     goal = proof_step.goal
#     universal_property = selected_objects[-1]  # The property to be applied
#     unsolved_inequality_counter = 0
#     # Variable_names will contain the list of variables and proofs of
#     # inequalities that will be passed to universal_property
#     variable_names = []
#     code = CodeForLean.empty_code()
#     used_inequalities = []
#     # for potential_var in selected_objects[:-1]:
#     # We consider only the first variable
#     potential_var = selected_objects[0]
#     # TODO: replace by pattern matching
#     # Check for "∀x>0" (and variations)
#     inequality = inequality_from_pattern_matching(universal_property,
#                                                   potential_var)
#     variable_names.append(potential_var.info['name'])
#     if inequality:
#         math_types = [p.math_type for p in goal.context]
#         if inequality in math_types:
#             # Check if inequality is in context:
#             index = math_types.index(inequality)
#             context_inequality = goal.context[index]
#             used_inequalities.append(context_inequality)
#             inequality_name = context_inequality.display_name
#             variable_names.append(inequality_name)
#         else:
#             # If not, assert inequality as a new goal:
#             inequality_name = get_new_hyp(proof_step)
#             variable_names.append(inequality_name)
#             unsolved_inequality_counter += 1
#             # Add type indication to the variable in inequality
#             math_type = inequality.children[1].math_type
#             # Variable is not used explicitly, but this affects inequality:
#             variable = inequality.children[0]
#             variable = add_type_indication(variable, math_type)
#             ineq_with_type = MathObject(node=inequality.node,
#                                         info=inequality.info,
#                                         children=[variable,
#                                                   inequality.children[1]],
#                                         math_type=inequality.math_type)
#             display_inequality = ineq_with_type.to_display(format_='lean')
#             # Code I: state corresponding inequality #
#             code = code.and_then(f"have {inequality_name}: "
#                                  f"{display_inequality}")
#             code = code.and_then("rotate")  # Back to main goal
#             used_inequalities.append(inequality_name)
#
#     # Code II: Apply universal_property, with no success_msg #
#     new_hypo_name = get_new_hyp(proof_step)
#     code = code.and_then(have_new_property(universal_property,
#                                            variable_names,
#                                            new_hypo_name,
#                                            success_msg=""))
#     if used_inequalities:
#         code.add_used_properties(used_inequalities)
#
#     # Code III: try to solve inequalities # e.g.:
#     #   iterate 2 { solve1 {try {norm_num at *}, try {compute_n 10}} <|>
#     #               rotate},   rotate,
#     if unsolved_inequality_counter:
#         assert unsolved_inequality_counter == 1
#         # Fixme: (1) no rotate if compute fails
#         #   (2) "Proof of intermediate subgoal" not appropriate...
#         # Back to first inequality:
#         more_code0 = CodeForLean.from_string(f"rotate {proof_step.nb_of_goals}")
#         more_code1 = CodeForLean.from_string("norm_num at *")
#         more_code1 = more_code1.try_()
#         more_code2 = CodeForLean.from_string("compute_n 10")
#         more_code2 = more_code2.try_()
#         # Try to solve1 inequality by norm_num, maybe followed by compute:
#         more_code = more_code0.and_then(
#             (more_code1.and_then(more_code2)).solve1())
#         more_code.add_success_msg(_("Property {} added to the context").
#                              format(new_hypo_name))
#         # # If it fails, rotate to next inequality
#         # # This has been suppressed!
#         # failing_code = CodeForLean.from_string(f"rotate "
#         #                                        f"{proof_step.nb_of_goals}")
#         # failing_code.add_success_msg(_("You have to check the inequality to "
#         #                                "get the desired property"))
#         # more_code = more_code.or_else(failing_code)
#         code = code.and_then(more_code)
#         # # Do this for all inequalities
#         # #   more_code = more_code.single_combinator(f"iterate
#         # #   {unsolved_inequality_counter}") --> replaced by explicit iteration
#         # code_list = [more_code] * unsolved_inequality_counter
#         # more_code = CodeForLean.and_then_from_list(code_list)
#         # Finally come back to first inequality??
#     if not unsolved_inequality_counter:
#         # Success msg when there is no inequality to solve:
#         code.add_success_msg(_("Property {} added to the context").
#                              format(new_hypo_name))
#     # In any case:
#     code.add_used_properties(selected_objects)
#
#     return code


def apply_forall_with_ineq(proof_step, selected_objects, inequality,
                           new_hypo_name=None) -> CodeForLean:
    """
    Try to apply last selected property, assumed to be a universal prop matching
    forall x, (some inex on x) ==> ...

    The inequality on x is the MathObject inequality.
    - If inequality belongs to the context, we apply the universal property
    to x and inequality
    - if not, we claim inequality, apply the universal property to it,
    and ask Lean to try to solve the inequality.
    """

    if not new_hypo_name:
        new_hypo_name = get_new_hyp()

    goal = proof_step.goal
    universal_property = selected_objects[-1]
    unsolved_inequality_counter = 0
    # Variable_names will contain the list of variables and proofs of
    # inequalities that will be passed to universal_property
    variable_names = []
    used_inequalities = []
    # Check for "∀x>0" (and variations)
    variable = inequality.children[0]
    variable_names.append(variable.name)
    math_types = [p.math_type for p in goal.context]
    code = CodeForLean.empty_code()

    # (1) Try to prove inequality
    if inequality in math_types:  # Check if inequality is in context
        ineq_in_ctxt = True
        index = math_types.index(inequality)
        context_inequality = goal.context[index]
        used_inequalities.append(context_inequality)
        inequality_name = context_inequality.display_name
        variable_names.append(inequality_name)
    else:
        ineq_in_ctxt = False
        # If not, assert inequality as a new goal:
        inequality_name = new_hypo_name
        variable_names.append(inequality_name)
        unsolved_inequality_counter += 1
        # Add type indication to the variable in inequality
        math_type = inequality.children[1].math_type
        # Variable is not used explicitly, but this affects inequality:
        variable = add_type_indication(variable, math_type)
        ineq_with_type = MathObject(node=inequality.node,
                                    info=inequality.info,
                                    children=[variable,
                                              inequality.children[1]],
                                    math_type=inequality.math_type)
        display_inequality = ineq_with_type.to_display(format_='lean')
        # Code I: state corresponding inequality #
        code = CodeForLean.from_string(f"have {inequality_name}: "
                                       f"{display_inequality}")
        code = code.and_then("rotate")  # Back to main goal
        used_inequalities.append(inequality_name)

    # (2) Apply universal_property, with no success_msg #
    # Add remaining variables:
    variable_names.extend([var.name for var in selected_objects[1:-1]])
    if not ineq_in_ctxt:  # Hypo_name has been used
        new_hypo_name = get_new_hyp(proof_step)
    code = code.and_then(have_new_property(universal_property,
                                           variable_names,
                                           new_hypo_name,
                                           success_msg=""))
    if used_inequalities:
        code.add_used_properties(used_inequalities)

    # (3) try to solve inequalities # e.g.:
    #   iterate 2 { solve1 {try {norm_num at *}, try {compute_n 10}} <|>
    #               rotate},   rotate,
    if unsolved_inequality_counter:
        assert unsolved_inequality_counter == 1
        # Fixme: (1) no rotate if compute fails
        #   (2) "Proof of intermediate subgoal" not appropriate...
        # Back to first inequality:
<<<<<<< HEAD
        if cvars.get('others.use_fast_method_for_lean_server'):
            # In this case no memory of previous goals
            more_code0 = CodeForLean.from_string("rotate")
        else:
            nbg = proof_step.nb_of_goals
            more_code0 = CodeForLean.from_string(f"rotate {nbg}")
        more_code1 = CodeForLean.from_string("norm_num at *")
        more_code1 = more_code1.try_()
        more_code2 = CodeForLean.from_string("compute_n 10")
        more_code2 = more_code2.try_()
=======
        more_code0 = CodeForLean.from_string(f"rotate {proof_step.nb_of_goals}")
        # more_code1 = CodeForLean.from_string("norm_num at *")
        # more_code1 = more_code1.try_()
        # more_code2 = CodeForLean.from_string("compute_n 10")
        # more_code2 = more_code2.try_()
>>>>>>> 9ff5a917
        # Try to solve1 inequality by norm_num, maybe followed by compute:
        more_code1 = compute(goal)
        more_code = more_code0.and_then(more_code1).try_()
        # (more_code1.and_then(more_code2)).solve1())
        more_code.add_success_msg(_("Property {} added to the context").
                                  format(new_hypo_name))
        # # If it fails, rotate to next inequality
        # # This has been suppressed!
        # failing_code = CodeForLean.from_string(f"rotate "
        #                                        f"{proof_step.nb_of_goals}")
        # failing_code.add_success_msg(_("You have to check the inequality to "
        #                                "get the desired property"))
        # more_code = more_code.or_else(failing_code)
        code = code.and_then(more_code)
        # # Do this for all inequalities
        # #   more_code = more_code.single_combinator(f"iterate
        # #   {unsolved_inequality_counter}") --> replaced by explicit iteration
        # code_list = [more_code] * unsolved_inequality_counter
        # more_code = CodeForLean.and_then_from_list(code_list)
        # Finally come back to first inequality??
    if not unsolved_inequality_counter:
        # Success msg when there is no inequality to solve:
        code.add_success_msg(_("Property {} added to the context").
                             format(new_hypo_name))
    # In any case:
    code.add_used_properties(selected_objects)

    return code


def apply_forall(proof_step, selected_objects: [MathObject]) \
                        -> CodeForLean:
    """
    Try to apply last selected property on the other ones.
    The last property should be a universal property
    (or equivalent to such after unfolding definitions)

    selected_objects: list of MathObjects of length ≥ 2.
    """
    # FIXME: return error msg if user try to apply "forall x:X, P(x)"
    #  to some object of wrong type (e.g. implication)
    #  For the moment "forall x, P->Q" works with "P->Q" and button forall

    universal_property = selected_objects[-1]  # The property to be applied
    potential_var = selected_objects[0]

    new_hypo_name = get_new_hyp(proof_step)
    var_names = [var.info['name'] for var in selected_objects[:-1]]
    simple_code = have_new_property(universal_property, var_names,
                                    new_hypo_name)
    simple_code.add_success_msg(_("Property {} added to the context").
                         format(new_hypo_name))
    simple_code.add_used_properties(selected_objects)

    inequality = inequality_from_pattern_matching(universal_property,
                                                  potential_var)

    # (Case 1) No inequality to solve
    if not inequality or not cvars.get(
        "functionality.auto_solve_inequalities_in_bounded_quantification",
            False):
        return simple_code

    # (Cas 2) Inequality: try to solve it, turn to simple code if it fails
    else:
        complex_code = apply_forall_with_ineq(proof_step, selected_objects,
                                              inequality, new_hypo_name)
        code = complex_code.or_else(simple_code)
        return code


@action()
def action_forall(proof_step) -> CodeForLean:
    """
    (1) If no selection and target is of the form ∀ x, P(x):
        introduce x and transform the target into P(x)
    (2) If a single universal property is selected, ask user for an object
        to which the property will be applied
    (3) If 2 or more items are selected, one of which is a universal
        property, try to apply it to the other selected items

    """

    selected_objects = proof_step.selection
    target_selected = proof_step.target_selected
    user_input = proof_step.user_input

    test_selection(selected_objects, target_selected)
    goal = proof_step.goal

    # selection_object_added = False

    if len(selected_objects) == 0:
        if not goal.target.is_for_all(implicit=True):
            error = _("Target is not a universal property '∀x, P(x)'")
            raise WrongUserInput(error)
        else:
            return construct_forall(proof_step)

    elif len(selected_objects) == 1:  # Ask user for item
        if not selected_objects[0].is_for_all(implicit=True):
            error = _("Selected property is not a universal property '∀x, "
                      "P(x)'")
            raise WrongUserInput(error)
        elif not user_input:
            raise MissingParametersError(InputType.Text,
                                         title=_("Apply a universal property"),
                                         output=_(
                                             "Enter element on which you "
                                             "want to apply:"))
        else:
            item = pre_process_lean_code(user_input[0])
            item = add_type_indication(item)  # e.g. (0:ℝ)
            if item[0] != '(':
                item = '(' + item + ')'
            potential_var = MathObject(node="LOCAL_CONSTANT",
                                       info={'name': item, 'user_input': True},
                                       children=[],
                                       math_type=None)
            selected_objects.insert(0, potential_var)
            # selection_object_added = True
            # Now len(l) == 2

    # From now on len(l) ≥ 2
    # Search for a universal property among l, beginning with last item
    selected_objects.reverse()
    for item in selected_objects:
        if item.is_for_all(implicit=True):
            # Put universal property in last position
            selected_objects.remove(item)
            selected_objects.reverse()
            selected_objects.append(item)
            code = apply_forall(proof_step, selected_objects)
            # if selection_object_added:  # Remove it (for auto-test)
            #     selected_objects.pop(0)
            return code
    raise WrongUserInput(error=_("No universal property among selected"))


##########
# EXISTS #
##########

def construct_exists(proof_step, user_input: [str]) -> CodeForLean:
    """
    Assuming the target is an existential property '∃ x, P(x)', prove it by
    providing a witness x and proving P(x).
    """

    if not user_input:
        output = _("Enter element you want to use:") + "\n \n \n" + new_objects
        raise MissingParametersError(InputType.Text,
                                     title=_("Exist"),
                                     output=output)
    x = pre_process_lean_code(str(user_input[0]))
    code = CodeForLean.from_string(f'use {x}')  # (f'use {x}, dsimp')
    # code = code.or_else(f'use {x}')
    code.add_success_msg(_("Now prove {} suits our needs").format(x))
    return code


def apply_exists(proof_step, selected_object: [MathObject]) -> CodeForLean:
    """
    Apply a property '∃ x, P(x)' to get an x with property P(x).
    Assume selected_object[0] is an existence property.
    """
    selected_hypo = selected_object[0].math_type
    hypo_name = selected_object[0].info["name"]

    if not selected_hypo.is_exists(is_math_type=True):
        # Implicit "exists"
        # implicit_definition = MathObject.last_used_implicit_definition
        selected_hypo       = MathObject.last_rw_object

    # hint = selected_hypo.children[1].display_name
    math_type = selected_hypo.bound_var_type
    bound_var = selected_hypo.bound_var    # "NOT(APP(CST?,...))": ((0, -1), r'\text_is_not', (0, 0)),

    name = proof_step.goal.provide_good_name(math_type,
                                             bound_var.preferred_letter())

    # x = give_global_name(proof_step=proof_step,
    #                      math_type=selected_hypo.children[0],
    #                      hints=[hint],
    #                      strong_hint=hint)
    new_hypo_name1 = get_new_hyp(proof_step)
    new_hypo_name2 = get_new_hyp(proof_step)

    if selected_hypo.children[2].node == "PROP_∃":
        code = f'rcases {hypo_name} with ' \
                f'⟨ {name}, ⟨ {new_hypo_name1}, {new_hypo_name2} ⟩ ⟩'
    else:
        code = f'cases {hypo_name} with {name} {new_hypo_name1}'
    code = CodeForLean.from_string(code)
    if selected_hypo.node == 'QUANT_∃!':
        # We have to add the "simp" tactic to avoid appearance of lambda expr
        code = code.and_then(f'simp at {new_hypo_name1}')
    code.add_success_msg(_("New object {} with property {}").
                         format(name, new_hypo_name1))
    code.operator = selected_object[0]
    return code


def construct_exists_on_hyp(proof_step,
                            selected_objects: [MathObject]) -> CodeForLean:
    """
    Try to construct an existence property from some object and some property
    Here len(l) = 2
    """

    x = selected_objects[0].info["name"]
    hx = selected_objects[1].info["name"]
    if (not selected_objects[0].math_type.is_prop()) \
            and selected_objects[1].math_type.is_prop():
        new_hypo = get_new_hyp(proof_step)
        code_string = f'have {new_hypo} := exists.intro {x} {hx}'
    elif (not selected_objects[1].math_type.is_prop()) \
            and selected_objects[0].math_type.is_prop():
        x, hx = hx, x
        new_hypo = get_new_hyp(proof_step)
        code_string = f'have {new_hypo} := exists.intro {x} {hx}'
    else:
        error = _("I cannot build an existential property with this")
        raise WrongUserInput(error)
    code = CodeForLean.from_string(code_string)
    code.add_success_msg(_("Get new existential property {}").format(
                           new_hypo))

    code.add_used_properties(selected_objects)

    return code


@action()
def action_exists(proof_step) -> CodeForLean:
    """
    Three cases:
    (1) If target is of form ∃ x, P(x):
        - if no selection, ask the user to enter a witness x and transform
        the target into P(x).
        - if some selection, use it as a witness for existence.
    (2) If a hypothesis of form ∃ x, P(x) has been previously selected:
        introduce a new x and add P(x) to the properties.
    (3) If some 'x' and a property P(x) have been selected:
        get property '∃ x, P(x)'
    """

    selected_objects = proof_step.selection
    target_selected = proof_step.target_selected
    user_input = proof_step.user_input

    test_selection(selected_objects, target_selected)
    goal = proof_step.goal

    if len(selected_objects) == 0:
        if not goal.target.is_exists(implicit=True):
            error = _("Target is not existential property '∃x, P(x)'")
            raise WrongUserInput(error)
        else:
            return construct_exists(proof_step, user_input)
    elif len(selected_objects) == 1 and not user_input:
        selected_hypo = selected_objects[0]
        if selected_hypo.math_type.is_prop():
            # Try to apply property "exists x, P(x)" to get a new MathObject x
            if not selected_hypo.is_exists(implicit=True):
                error = _("Selection is not existential property '∃x, P(x)'")
                raise WrongUserInput(error)
            else:
                return apply_exists(proof_step, selected_objects)
        else:  # h_selected is not a property : get an existence property
            if not goal.target.is_exists(implicit=True):
                error = _("Target is not existential property '∃x, P(x)'")
                raise WrongUserInput(error)
            else:
                object_name = selected_objects[0].info["name"]
                return construct_exists(proof_step, [object_name])
    elif len(selected_objects) == 2:
        return construct_exists_on_hyp(proof_step, selected_objects)
    raise WrongUserInput(error=_("Does not apply to more than two properties"))


#########
# EQUAL #
#########
def code_for_substitution(rw_hyp: MathObject,
                          old_term: str = None, new_term: str = None,
                          on_hyp: Optional[MathObject] = None,
                          reverse=False) -> CodeForLean:
    """
    Return code for using rw_hyp to substitute in on_hyp
    (or in target if on_hyp=None),
    in reverse direction if reverse=True.
    Success msg will display "old_term" replaced by "new_term".
    """
    rw_hyp_name = rw_hyp.info['name']
    on_hyp_name = on_hyp.info['name'] if on_hyp else _("the target")

    success_msg = _("{} replaced by {}").format(old_term, new_term) \
        if old_term and new_term else \
        _("Substitution using {}").format(rw_hyp_name)
    success_msg += " " + _("in {}").format(on_hyp_name)
    error_msg = _("Unable to substitute {} by {}").format(old_term, new_term) \
    if old_term and new_term else _("Unable to use {} to substitute in {}"
                                    ).format(rw_hyp_name, on_hyp_name)

    reverse_code = " <- " if reverse else " "
    rw_code = "rw" + reverse_code + "{}"
    used_hyp = [rw_hyp]
    if on_hyp:
        used_hyp.append(on_hyp)
        rw_code += " at {}"

    simp_rw_code = "simp_" + rw_code
    # Replace hyp by their names:
    used_hyp = [hyp.info["name"] for hyp in used_hyp]
    code_strings = [rw_code.format(*used_hyp), simp_rw_code.format(*used_hyp)]
    code = CodeForLean.or_else_from_list(code_strings)
    code.add_success_msg(success_msg)
    code.add_error_msg(error_msg)

    code.add_used_properties(rw_hyp)
    code.rw_item = rw_hyp
    return code


def apply_substitute(proof_step,
                     selected_objects: [MathObject],
                     user_input: [int],
                     equality: MathObject,
                     equality_nb=-1,
                     direction_nb=0) -> CodeForLean:
    """
    Try to use the selected property indicated by equality_nb to rewrite the
    goal or the other selected property:
    - if there is exactly 1 selected property, rewrite the goal,
    - if there are exactly 2 selected properties, rewrite the 1st one with
    the equality contained in the second one.

    In both cases, ask for the direction of rewriting if there is an ambiguity.
    If no ambiguity is detected, successively try both directions.
    """

    goal = proof_step.goal

    codes = CodeForLean.empty_code()
    heq = selected_objects[equality_nb]  # Property to be used for substitution

    left: MathObject = equality.children[0]
    right: MathObject = equality.children[1]
    left_display = left.to_display(format_="utf8")
    right_display = right.to_display(format_="utf8")
    choices = [(left_display, f'Replace by {right_display}'),
               (right_display, f'Replace by {left_display}')]

    if len(selected_objects) == 1:  # Substitution on target
        if len(user_input) > 0:  # Choice of direction has been made
            if user_input[0] == 0:  # Direct substitution
                more_code = code_for_substitution(heq,
                                                  left_display, right_display)
            elif user_input[0] == 1:  # Reverse substitution
                more_code = code_for_substitution(heq,
                                                  right_display, left_display,
                                                  reverse=True)
            codes = codes.or_else(more_code)
        else:  # Choice of substitution direction has not been made
            if goal.target.math_type.contains(left) and \
                    goal.target.math_type.contains(right):
                # Choice needed
                raise MissingParametersError(
                    InputType.Choice,
                    choices,
                    title=_("Precision of substitution"),
                    output=_("Choose which expression you want to replace"))
            else:  # Try both direction
                more_code1 = code_for_substitution(heq,
                                                   left_display, right_display)
                more_code2 = code_for_substitution(heq,
                                                   right_display, left_display,
                                                   reverse=True)
                codes = more_code1.or_else(more_code2)

    if len(selected_objects) == 2:  # Substitution on context
        prop_nb = 0 if equality_nb != 0 else 1
        prop = selected_objects[prop_nb]  # Substitute in prop
        if len(user_input) > direction_nb:  # Choice of direction has been made
            if user_input[direction_nb] == 0:  # Direct substitution
                more_code = code_for_substitution(heq,
                                                  left_display, right_display,
                                                  on_hyp=prop)
                codes = codes.or_else(more_code)
            elif user_input[direction_nb] == 1:  # Reverse substitution
                more_code = code_for_substitution(heq,
                                                  right_display, left_display,
                                                  on_hyp=prop,
                                                  reverse=True)
                codes = codes.or_else(more_code)
        else:
            if prop.math_type.contains(left) and \
                    prop.math_type.contains(right):  # Both directions work
                raise MissingParametersError(
                    InputType.Choice,
                    choices,
                    title=_("Precision of substitution"),
                    output=_("Choose which expression you want to replace"))

            else:
                more_code1 = code_for_substitution(heq,
                                                   left_display, right_display,
                                                   on_hyp=prop)
                more_code2 = code_for_substitution(heq,
                                                   right_display, left_display,
                                                   on_hyp=prop,
                                                   reverse=True)
                codes = codes.or_else(more_code1)
                codes = codes.or_else(more_code2)

    if heq.is_for_all():
        # if property is, e.g. "∀n, u n = c"
        # there is a risk of meta vars if Lean does not know to which n
        # apply the equality
        codes = codes.and_then('no_meta_vars')

    return codes


@action()
def action_equal(proof_step) -> CodeForLean:
    """
    Try to use one of the selected properties for substitution in the goal
    (in case only one property has been selected) or in the second one.
    As of now, work also with iff.
    TODO: implement iff substitution with iff button rather than equal
        button
    """

    selected_objects = proof_step.selection
    target_selected = proof_step.target_selected
    target = proof_step.goal.target
    user_input = proof_step.user_input

    if user_input is None:
        user_input = []

    equality_nb = -1  # Default nb of property to be used for substitution
    direction_nb = 0  # Default user_input index for direction (no choice of eq)

    if proof_step.drag_n_drop:
        # Replace selected_objects so that operator is at end
        d_n_d = proof_step.drag_n_drop
        selected_objects = [d_n_d.premise, d_n_d.operator]
        equality = d_n_d.operator.math_type
    elif not selected_objects:
        if not target_selected:
            msg = _("Select an equality to perform a substitution")
        else:
            if target.is_set_equality():
                msg = _("To prove an equality between sets, use the relevant "
                        "definitions, not the = button")
            else:
                msg = _("Select an equality from the context to perform a "
                        "substitution")
        raise WrongUserInput(error=msg)

    # Now len(l) > 0
    elif len(selected_objects) > 2:
        raise WrongUserInput(error=_("Too many selected objects"))

    # Try all properties for substitution
    elif len(selected_objects) == 2:
        prop0, prop1 = selected_objects[0], selected_objects[1]
        test0, equality0 = prop0.can_be_used_for_substitution()
        test1, equality1 = prop1.can_be_used_for_substitution()
        if test0 and test1:
            # Two equalities: which one to use?
            if not user_input:
                choose_substitution(equality0, equality1)
            else:
                direction_nb = 1
                if user_input[0] == 0:
                    equality = equality0
                    equality_nb = 0
                else:
                    equality = equality1
        elif test0:
            equality = equality0
            selected_objects.reverse()
            # if not user_input:
            #     user_input.append(0)  # Make place for a potential second input
            # else:
            #     user_input[0] = 0
        elif test1:
            equality = equality1
            # if not user_input:
            #     user_input.append(1)
            # else:
            #     user_input[0] = 1
        else:  # No equality found
            error = _("This cannot be used for substitution")
            raise WrongUserInput(error)

    elif len(selected_objects) == 1:
        prop = selected_objects[0]
        test, equality = prop.can_be_used_for_substitution()
        if not test:
            error = _("This cannot be used for substitution")
            raise WrongUserInput(error)

    codes = apply_substitute(proof_step, selected_objects, user_input,
                             equality, equality_nb, direction_nb)
    return codes


def apply_map_to_element(proof_step,
                         map_: MathObject,
                         var_name: str,
                         other_names=None):
    """
    Return Lean code to apply map_ to element.
    Element may be a MathObject (selected by user)
    or a string (as a result of a WrongUserInput exception).

    other_names is a list of names that are not available, the name of the
    new element will be added.
    """

    if other_names is None:
        other_names = []
    map_name = map_.info["name"]
    # if isinstance(element, MathObject):
    #     x = element.info["name"]
    # elif isinstance(element, str):
    image_set = map_.math_type.children[1]
    name = proof_step.goal.provide_good_name(image_set,
                                             local_names=other_names)
    other_names.extend(name)
    # y = give_global_name(proof_step=proof_step,
    #                      math_type=image_set,
    #                      hints=[image_set.info["name"]])

    new_h = get_new_hyp(proof_step)
    msg = _("New objet {} added to the context").format(name)
    # code = CodeForLean.from_string(f"set {name} := {f} {x} with {new_h}",
    #                                success_msg=msg)
    codes = CodeForLean.from_string(f"let {name} := {map_name} {var_name}")
    codes = codes.and_then(f"have {new_h} : {name} = {map_name} {var_name}")
    codes = codes.and_then("refl")
    codes.operator = map_
    codes.success_msg = msg
    return codes


def apply_function(proof_step, map_, arguments: [MathObject]):
    """
    Apply map_, which is assumed to be a map f,
    to arguments, which can be:
        - equalities
        - objects x (then create the new object f(x) )

    arguments MUST have length at least 1.
    """

    codes = CodeForLean.empty_code()
    f = map_.info["name"]

    other_names = []
    while arguments:

        if arguments[0].math_type.is_prop():
            # Function applied to a property, presumed to be an equality
            h = arguments[0].info["name"]
            new_h = get_new_hyp(proof_step)
            other_names.extend(new_h)
            codes = codes.and_then(f'have {new_h} := congr_arg {f} {h}')
            codes.add_success_msg(_("Map {} applied to {}").format(f, h))
            codes.add_used_properties(arguments[0])
        else:
            # Function applied to element x:
            #   create new element y and new equality y=f(x)
            x = arguments[0].info["name"]
            codes = codes.and_then(apply_map_to_element(proof_step,
                                                        map_,
                                                        x,
                                                        other_names))
        arguments = arguments[1:]
    msg = (_("The map {} cannot be applied to this object").format(f)
           if len(arguments) == 1 else
           _("The map {} cannot be applied to these objects").format(f))
    codes.add_error_msg(msg)
    codes.operator = map_
    return codes


@action()
def action_map(proof_step) -> CodeForLean:
    """
    Apply a function, which must be one of the selected object,
    to an element or an equality.
    - If no function is selected, rise a WrongUserInput exception
    - If a function but no other object is selected, rise a
    MissingParameterError exception.

    (Previously action_apply).
    """

    selected_objects = proof_step.selection
    # target_selected = proof_step.target_selected
    user_input = proof_step.user_input

    # We successively try all selected objects
    for i in range(len(selected_objects)):
        math_object = selected_objects[i]
        if math_object.is_function():
            if len(selected_objects) == 1:
                # A function, but no other object:
                if not user_input:
                    name = math_object.display_name
                    output = _("Enter element on which you want to apply "
                               "the map {}:").format(name)
                    raise MissingParametersError(InputType.Text,
                                                 title=_("Map"),
                                                 output=output)
                else:
                    # Apply function to user input:
                    x = user_input[0]
                    code = apply_map_to_element(proof_step,
                                                map_=math_object,
                                                var_name=x)

                    return code
            else:
                arguments = selected_objects[:i] + selected_objects[i+1:]
                return apply_function(proof_step,
                                      map_=math_object,
                                      arguments=arguments)

    error = _("Select an application and an element or an equality")
    raise WrongUserInput(error=error)

<|MERGE_RESOLUTION|>--- conflicted
+++ resolved
@@ -1182,27 +1182,17 @@
     #               rotate},   rotate,
     if unsolved_inequality_counter:
         assert unsolved_inequality_counter == 1
-        # Fixme: (1) no rotate if compute fails
-        #   (2) "Proof of intermediate subgoal" not appropriate...
         # Back to first inequality:
-<<<<<<< HEAD
         if cvars.get('others.use_fast_method_for_lean_server'):
             # In this case no memory of previous goals
             more_code0 = CodeForLean.from_string("rotate")
         else:
             nbg = proof_step.nb_of_goals
             more_code0 = CodeForLean.from_string(f"rotate {nbg}")
-        more_code1 = CodeForLean.from_string("norm_num at *")
-        more_code1 = more_code1.try_()
-        more_code2 = CodeForLean.from_string("compute_n 10")
-        more_code2 = more_code2.try_()
-=======
-        more_code0 = CodeForLean.from_string(f"rotate {proof_step.nb_of_goals}")
         # more_code1 = CodeForLean.from_string("norm_num at *")
         # more_code1 = more_code1.try_()
         # more_code2 = CodeForLean.from_string("compute_n 10")
         # more_code2 = more_code2.try_()
->>>>>>> 9ff5a917
         # Try to solve1 inequality by norm_num, maybe followed by compute:
         more_code1 = compute(goal)
         more_code = more_code0.and_then(more_code1).try_()
