"""
#########################################################
# context_widgets_classes.py : exercise context widgets #
#########################################################

    Provide widgets classes for an exercise's context area, that is its
    target, objects (e.g. f:X->Y a function) and properties (e.g. f is
    continuous).

    Those widgets will be instantiated in ExerciseCentralWidget, which
    itself will be instantiated as an attribute of ExerciseMainWindow.
    Provided classes:
        - MathObjectWidget;
        - MathObjectWidgetItem;
        - TargetWidget.

Author(s)      : Kryzar <antoine@hugounet.com>
Maintainers(s) : Kryzar <antoine@hugounet.com>
Date           : July 2020

Copyright (c) 2020 the dEAduction team

This file is part of d∃∀duction.

    d∃∀duction is free software: you can redistribute it and/or modify
    it under the terms of the GNU General Public License as published by
    the Free Software Foundation, either version 3 of the License, or
    (at your option) any later version.

    d∃∀duction is distributed in the hope that it will be useful,
    but WITHOUT ANY WARRANTY; without even the implied warranty of
    MERCHANTABILITY or FITNESS FOR A PARTICULAR PURPOSE.  See the
    GNU General Public License for more details.

    You should have received a copy of the GNU General Public License
    along with d∃∀duction. If not, see <https://www.gnu.org/licenses/>.
"""
import logging

from typing import Optional

from PySide2.QtCore    import ( Signal,
                                Slot,
                                Qt,
                                QModelIndex,
                                QItemSelectionModel)
from PySide2.QtGui     import ( QBrush,
                                QColor,
                                QIcon,
                                QFont,
                                QStandardItem,
                                QStandardItemModel,
                                QPalette)
from PySide2.QtWidgets import ( QHBoxLayout,
                                QVBoxLayout,
                                QLabel,
                                QWidget,
                                QListView,
                                QAbstractItemView)

from .html_list_view                     import   HTMLDelegate
# from   deaduction.pylib.mathobj          import   MathObject

from   deaduction.pylib.utils.filesystem import path_helper

import deaduction.pylib.config.vars as cvars

from deaduction.dui.elements import ( StatementsTreeWidget,
                                      StatementsTreeWidgetItem)

log = logging.getLogger(__name__)
global _

################################
# MathObject widgets classes #
################################


class TargetLabel(QLabel):
    """
    A class to display the target. Can be used in ExerciseMainWindow via
    TargetWidget, and in the exercise chooser. Take the target as a
    parameter, and display it in richText format (html).
    """

    clicked = Signal()
    double_clicked = Signal()

    def __init__(self, target):
        super().__init__()
        self._double_clicked = False
        if target:
            # log.debug("updating target")
            text = target.math_type_to_display()
        else:
            text = '…'

        self.setText(text)
        self.setTextFormat(Qt.RichText)

    def replace_target(self, target):
        self.setText(target.math_type_to_display())

    # Debugging
    # def mouseReleaseEvent(self, ev) -> None:
    #     print("Clac!!")

    def mouseReleaseEvent(self, event):
        """
        Emit the clicked signal only if this is not a double click.
        """
        if not self._double_clicked:
            # print("target label clicked")
            self.clicked.emit()
        else:
            self._double_clicked = False

    def mouseDoubleClickEvent(self, event):
        # print("target label double clicked")
        self._double_clicked = True
        self.double_clicked.emit()


# A usefull class.
class _TagIcon(QIcon):
    """
    A QIcon (self) depending on the tag (one of '+', '=', '≠') given
    as an argument of self.__init__. Mapping is the following:
        * '=' -> empty icon;
        * '+' -> blue icon;
        * '≠' -> purple icon.
    An exception is risen if a wrong tag is input.

    This class may be deleted in the future. Instead, a function would
    be used to map the tag to the icon pathlib.Path and one would have
    to instantiate the right class (QIcon, QLabel) depending on one's
    needs.
    """

    def __init__(self, tag: str):
        """
        Init self with a tag given as a str. See self.__doc__.

        :param tag: One of '+', '=', '≠'.
        """

        icons_base_dir = cvars.get('icons.path')
        # icons_type = cvars.get('icons.context')  # e.g. 'blue'
        # icons_dir = path_helper(icons_base_dir) / icons_type

        icon_str = ''
        if tag not in ['=', '+', '≠']:
            raise ValueError('tag must be one of "=", "+", "≠". tag: {tag}.')
        elif tag in ('+', '≠'):
            icon_path = path_helper(icons_base_dir) / 'checked.png'
            icon_str = str(icon_path.resolve())
        super().__init__(icon_str)


# Classes for the two main widgets in 'Context' area of the exercise
# window, minus the target widget. Class MathObjectWidget is a parent
# widget containing a list of MathObjectWidgetItem. Both 'Objects' and
# 'Properties' widgets use those same two classes.


class MathObjectWidgetItem(QStandardItem):
    """
    Widget in charge of containing an instance of the class MathObject
    as an attribute and displaying it in a list (MathObjectWidget)
    other such instances. Objects (e.g. f:X->Y a function) and
    properties (e.g. f is continuous) are coded as instances of the
    class MathObject.

    On top of that, a so-called tag icon is displayed. That is, a
    different icon is displayed whether the MathObject is new or
    modified in comparison with the previous goal / context. See
    _TagIcon.__doc__.

    :attribute mathobject MathObject: The instance of the class
        one wants to display and keep as an attribute.
    :attribute tag str: The current tag (e.g. '+', '=' or '≠', see
        _TagIcon) of mathobject.
    """

    from_math_object = dict()  # Set in _exercise_main_window_widgets

    def __init__(self, context_math_object):
        """
        Init self with an instance of the class ContextMathObject.
        See self.__doc__.

        :param context_math_object: The ContextMathObject one wants to display.
        """

        super().__init__()

        # The following will be set when inserted:
        self.math_object_wdg: Optional[MathObjectWidget] = None
        self.context_math_object = context_math_object
        if context_math_object.is_new:
            self.tag = '+'
        elif context_math_object.is_modified:
            self.tag = '≠'
        else:
            self.tag = '='

        lean_name = context_math_object.to_display()
        math_expr = context_math_object.math_type_to_display()
        caption   = f'{lean_name} : {math_expr}'
        self.setText(caption)
        self.setIcon(_TagIcon(self.tag))
        # Uncomment to enable drag:
        self.setDragEnabled(True)

    @property
    def math_object(self):
        return self.context_math_object

    @property
    def logic(self):
        return self.math_object

    @property
    def display_name(self):
        return self.math_object.display_name

    def __eq__(self, other):
        """
        Define the operator == for the class MathObjectWidgetItem. Do
        not delete! It is useful to check if a given instance of the
        class MathObjectWidgetItem is or not in a list of such
        instances (the 'for item in mathobject_list:' test).

        :param other: An instance of the class MathObjectWidgetItem.
        :return: A boolean.
        """

        return self is other  # Brutal but that is what we need.

    def select(self):
        self.math_object_wdg.select_item(self)

    def mark_user_selected(self, yes: bool = True):
        """
        Change self's background to green if yes or to normal color
        (e.g. white in light mode) if not yes.
        """
        # Fixme: obsolete
        background_color = cvars.get("display.color_for_selection", "LimeGreen")
        self.setBackground(QBrush(QColor(background_color)) if yes
                           else QBrush())

# class TargetWidgetItem(QStandardItem):
#     """
#     Widget to display a target in the chooser, with the same format as the
#     MathObjectWidgetItem.
#     """
#
#     # FIXME: not used.
#
#     def __init__(self, target):
#
#         super().__init__()
#         self.target = target
#         caption = target.math_type_to_display()
#         self.setText(caption)


class MathObjectWidget(QListView):
    """
    A container class to display an ordered list of tagged (see
    _TagIcon.__doc__) instances of the class MathObject. Each element
    of this list inits an instance of the class MathObjectWidgetItem;
    this instance is set to be a child of self and is kept as an
    attribute in self.items. The two widgets 'Objects' and 'Properties'
    are instances of this class.

    :attribute items [MathObjectWidgetItem]: The displayed ordered
        list of instances of the class MathObjectWidgetItem. This
        attribute makes accessing them painless.
    """

    # Signals
    statement_dropped = Signal(StatementsTreeWidgetItem)
    math_object_dropped = Signal(MathObjectWidgetItem)

    def __init__(self, context_math_objects=None, target=None):
        """
        Init self an ordered list of tuples (mathobject, tag), where
        mathobject is an instance of the class MathObject (not
        MathObjectWidgetItem!) and tag is mathobject's tag a str,
        (see _TagIcon.__doc__).

        :param tagged_mathobjects: The list of tagged instances of the
            class MathObject.
        """

        super().__init__()

        # Possible settings:
        self.setSelectionMode(QAbstractItemView.MultiSelection)
        # list_view.setMovement(QListView.Free)
        # list_view.setRowHidden(1, True)
        # list_view.setAlternatingRowColors(True)

        # No text edition (!)
        # self.setSelectionMode(QAbstractItemView.NoSelection)
        self.setEditTriggers(QAbstractItemView.NoEditTriggers)

        # By default, disable drag and drop. This may be changed at creation
        # (see _exercise_main_window_widgets).
        self.setDragEnabled(False)
        self.setDragDropMode(QAbstractItemView.NoDragDrop)

        # After filling content?
        # model = QStandardItemModel(self)
        self.setModel(QStandardItemModel())  # parent=self?
        self.setItemDelegate(HTMLDelegate())  # parent=self?

        self.items = []
        self._potential_drop_receiver = None

        # set fonts for maths display FIXME: put this in delegate
        # math_font_name = cvars.get('display.mathematics_font', 'Default')
        # main_font_size   = int(cvars.get('display.main_font_size')[:-2])
        # font = QFont(math_font_name)
        # font.setPointSize(main_font_size)
        # self.setFont(font)  # FIXME: does not do anything

        # self.setStyle(f'{{font - size: {main_font_size};}}')

        if context_math_objects:
            self.add_math_objects(context_math_objects)

        # elif target:
        #     self.add_target(target)

        # self.horizontalScrollBar().setRange(0, self.width)
        # log.debug(f"Horizontal context width: {self.width}")
        # log.debug(f"Size hint for col 0: {self.sizeHintForColumn(0)}")

    # def add_target(self, target):
    #     item = TargetWidgetItem(target)
    #     self.model().appendRow(item)
    #
    # def set_target(self, target):
    #     model = self.model()
    #     model.removeRows(0, model.rowCount())
    #     self.add_target(target)

    def select_index(self, index, yes=True):
        # self.selectionModel().select(index, QItemSelectionModel.SelectCurrent)
        self.selectionModel().select(index, QItemSelectionModel.Select if yes
        else QItemSelectionModel.Deselect)

    def select_item(self, item: MathObjectWidgetItem):
        self.select_index(item.index())

    def add_math_objects(self, math_objects):
        for math_object in math_objects:
            item = MathObjectWidgetItem(math_object)
            self.model().appendRow(item)
            self.items.append(item)
            item.math_object_wdg = self
            # item.setDragEnabled(True)
            # item.setDropEnabled(True)

    def set_math_objects(self, math_objects):
        self.items = []
        model = self.model()
        model.removeRows(0, model.rowCount())
        self.add_math_objects(math_objects)

    def item_from_index(self, index_):
        item = self.model().itemFromIndex(index_)
        return item

<<<<<<< HEAD
=======
    def selected_items(self):
        return [self.item_from_index(index) for index in self.selectedIndexes()]

>>>>>>> afddf567
    # @Slot(MathObjectWidgetItem)
    # def _emit_apply_math_object(self, item):
    #     """
    #     Emit the signal self.apply_math_object_triggered with self as an
    #     argument. This slot is connected to ActionButton.clicked signal in
    #     self.__init__.
    #     """
    #     item.setSelected(False)
    #     self.apply_math_object_triggered.emit(item)
<<<<<<< HEAD
=======

    def current_item(self):
        return self.item_from_index(self.currentIndex())
>>>>>>> afddf567

    def item_from_logic(self, math_object) -> MathObjectWidgetItem:
        """
        Return MathObjectWidgetItem whose math_object is math_object.
        """
        # Fixme: obsolete
        items = [item for item in self.items
                 if item.math_object == math_object]
        if items:
            return items[0]
        else:
            return None

    def item_from_nb(self, idx: int) -> MathObjectWidgetItem:
        items = self.items
        if idx in range(len(items)):
            return items[idx]

    # def accept_drops(self):
    #     if (self.DragDropMode() is QAbstractItemView.DragDrop or
    #             self.DragDropMode() is QAbstractItemView.DragOnly):
    #         self.setDragDropMode(QAbstractItemView.DragDrop)
    #     else:
    #         self.setDragDropMode(QAbstractItemView.DropOnly)
    #
    # def accept_drags(self):
    #     if (self.DragDropMode() is QAbstractItemView.DragDrop or
    #             self.DragDropMode() is QAbstractItemView.DropOnly):
    #         self.setDragDropMode(QAbstractItemView.DragDrop)
    #     else:
    #         self.setDragDropMode(QAbstractItemView.DragOnly)
    #         self.setDragEnabled(True)

    def index_from_event(self, event):
        return self.indexAt(event.pos())

    def item_from_event(self, event):
        return self.item_from_index(self.index_from_event(event))

    def drop_enabled(self):
        return (self.dragDropMode() == QAbstractItemView.DragDrop or
                self.dragDropMode() == QAbstractItemView.DropOnly)

    @property
    def potential_drop_receiver(self):
        return self._potential_drop_receiver

    @potential_drop_receiver.setter
    def potential_drop_receiver(self, receiver: QModelIndex):
        if (self.potential_drop_receiver and
                receiver != self.potential_drop_receiver):
            self.select_index(self._potential_drop_receiver, False)
            self._potential_drop_receiver = None
        if receiver and receiver not in self.selectedIndexes():
            self._potential_drop_receiver = receiver
            self.select_index(receiver)

    def dragEnterEvent(self, event):
        """
        Mark enterEvent by changing background color.
        """
        super().dragEnterEvent(event)
        source = event.source()
        if isinstance(source, StatementsTreeWidget) and self.drop_enabled():
            color = cvars.get("display.color_for_selection", "LimeGreen")
            self.setStyleSheet(f'background-color: {color};')
            self.setDropIndicatorShown(False)  # Do not show "where to drop"

    def dragLeaveEvent(self, event):
        super().dragLeaveEvent(event)
        # No source for dragLeaveEvent
        # source = event.source()
        # if isinstance(source, StatementsTreeWidget):
        self.setStyleSheet('background-color: white;')
        self.setDropIndicatorShown(True)
        self.potential_drop_receiver = None  # Unselect automatically

    def dragMoveEvent(self, event) -> None:
        """
        When a MathWidgetItem is dragged over a potential receiver, select it
        temporarily.
        """

        super().dragMoveEvent(event)
        index = self.index_from_event(event)
        if index != self.potential_drop_receiver:
            self.potential_drop_receiver = None  # Unselect automatically

        # if index:
        item: MathObjectWidgetItem = self.item_from_index(index)
        if item and item.isDropEnabled():
            self.potential_drop_receiver = index

    def dropEvent(self, event):
        """
        Call action corresponding to dropEvent:
        - drop of a statementWidget --> add statement to context.
        """
        source = event.source()
        if isinstance(source, StatementsTreeWidget):
            dragged_widget = source.currentItem()
            self.statement_dropped.emit(dragged_widget)
            self.setStyleSheet('background-color: white;')
        elif isinstance(source, MathObjectWidget):

            # Add dragged index to selection (seems that it is not always in)
            dragged_index = source.currentIndex()
            index = self.index_from_event(event)
            if dragged_index == index:  # Absurd auto-drop, abort
                source.select_index(dragged_index, False)
                self.select_index(index, False)
                return

            # print(f"Source : {source}, dragged index: {dragged_index}")
            # print(f"Source selected items: {len(source.selected_items())}")
            if dragged_index not in source.selectedIndexes():
                source.select_index(dragged_index)
            # print(f"Source selected items: {len(source.selected_items())}")
            # Add receiver to selection
            if index not in self.selectedIndexes():
                self.select_index(index)

            # Emit signal
            self.math_object_dropped.emit(self.item_from_index(index))

        event.accept()
        self.setDropIndicatorShown(False)

    def currentChanged(self, current, previous) -> None:
        """
        Prevent current index setting (which would be highlighted in light
        blue, interfering with deaduction's own selection mechanism).
        """
        self.setCurrentIndex(QModelIndex())

# Obsolete:
# MathObjectWidget.apply_math_object_triggered = Signal(MathObjectWidget)


##########################
# Target widgets classes #
##########################

# Classes to display and store the target in the main exercise window.

class TargetWidget(QWidget):
    """
    A class to display a tagged target and store both the target and the
    tag as attributes. To display a target in ExerciseCentralWidget, use
    this class and not _TargetLabel as this one also manages layouts!
    """

<<<<<<< HEAD
    # double_clicked = Signal()

    def __init__(self, target=None, goal_count: str = ''):
=======
    def __init__(self, target=None, goal_count: int = 0):
>>>>>>> afddf567
        """"
        Init self with a target (an instance of the class ProofStatePO)
        and a tag. If those are None, display an empty tag and '…' in
        place of the target. A caption is added on top of the target.

        :param target: The target to be displayed.
        :param goal_count: a string indicating the goal_count state,
        e.g. "  2 / 3" means the goal number 2 out of 3 is currently being
        studied
        """

        super().__init__()

        self.target = target

        # ───────────────────── Widgets ──────────────────── #
        self.caption_label = QLabel()
        self.set_pending_goals_counter(goal_count)
        self.target_label = TargetLabel(target)
        self.target_label.setAutoFillBackground(True)  # For highlighting

        self.setToolTip(_('To be proved'))
        # TODO: put the pre-set size of group boxes titles
        # caption_label.setStyleSheet('font-size: 11pt;')

        # TODO: method setfontstyle
        # size = cvars.get('display.target_font_size')
        # self.target_label.unselected_style = f'font-size: {size};'
        # self.target_label.unselected_style = ''
        # self.target_label.selected_style = self.target_label.unselected_style \
        #     + f'background-color: limegreen;'
        # self.target_label.setStyleSheet(self.target_label.unselected_style)

        # Set fonts for maths display
        # math_font_name = cvars.get('display.mathematics_font', 'Default')
        # self.target_label.setFont(QFont(math_font_name))

        self.selected_style = ""  # Set in _exercise_main_window_widgets
        self.unselected_style = ""
        # ───────────────────── Layouts ──────────────────── #

        central_layout = QVBoxLayout()
        central_layout.addWidget(self.caption_label)
        central_layout.addWidget(self.target_label)
        central_layout.setAlignment(self.caption_label, Qt.AlignHCenter)
        central_layout.setAlignment(self.target_label, Qt.AlignHCenter)

        main_layout = QHBoxLayout()
        main_layout.addStretch()
        main_layout.addLayout(central_layout)
        main_layout.addStretch()
        self.setLayout(main_layout)

    # For debugging
    # def mousePressEvent(self, event) -> None:
    #     print("Clac!")
    #
    # def mouseReleaseEvent(self, event) -> None:  # DOES NOT WORK
    #     print("Click!")
    #
    # def mouseDoubleClickEvent(self, event) -> None:
    #     print("Double click!")

    def mark_user_selected(self, yes: bool=True):
        """
        Change self's background to green if yes or to normal color
        (e.g. white in light mode) if not yes.

        :param yes: See paragraph above.
        """
        if hasattr(self, 'target_label'):
            if yes:
                # self.target_label.setStyleSheet(self.selected_style)
                self.target_label.setBackgroundRole(QPalette.Highlight)
                self.target_label.setForegroundRole(QPalette.WindowText)
            else:
                self.target_label.setBackgroundRole(QPalette.Window)
                # self.target_label.setStyleSheet(self.unselected_style)
        else:
            log.warning("Attempt to use deleted attribute target_label")

    @property
    def math_object(self):
        return self.target

    @property
    def logic(self):
        return self.target

<<<<<<< HEAD
    # def mouseDoubleClickEvent(self, event):
    #     self.double_clicked.emit()
=======
    def replace_target(self, target):
        self.target_label.replace_target(target)

    def set_pending_goals_counter(self, pgn: int):
        text = _("Target") + " " + str(pgn) if pgn else _("Target")
        self.caption_label.setText(text)
>>>>>>> afddf567
<|MERGE_RESOLUTION|>--- conflicted
+++ resolved
@@ -83,12 +83,13 @@
     parameter, and display it in richText format (html).
     """
 
-    clicked = Signal()
-    double_clicked = Signal()
+    # clicked = Signal()
+    # double_clicked = Signal()
 
     def __init__(self, target):
         super().__init__()
-        self._double_clicked = False
+        # self._double_clicked = False
+
         if target:
             # log.debug("updating target")
             text = target.math_type_to_display()
@@ -105,21 +106,21 @@
     # def mouseReleaseEvent(self, ev) -> None:
     #     print("Clac!!")
 
-    def mouseReleaseEvent(self, event):
-        """
-        Emit the clicked signal only if this is not a double click.
-        """
-        if not self._double_clicked:
-            # print("target label clicked")
-            self.clicked.emit()
-        else:
-            self._double_clicked = False
-
-    def mouseDoubleClickEvent(self, event):
-        # print("target label double clicked")
-        self._double_clicked = True
-        self.double_clicked.emit()
-
+    # def mouseReleaseEvent(self, event):
+    #     """
+    #     Emit the clicked signal only if this is not a double click.
+    #     """
+    #     if not self._double_clicked:
+    #         # print("target label clicked")
+    #         self.clicked.emit()
+    #     else:
+    #         self._double_clicked = False
+    #
+    # def mouseDoubleClickEvent(self, event):
+    #     # print("target label double clicked")
+    #     self._double_clicked = True
+    #     self.double_clicked.emit()
+    #
 
 # A usefull class.
 class _TagIcon(QIcon):
@@ -240,15 +241,15 @@
     def select(self):
         self.math_object_wdg.select_item(self)
 
-    def mark_user_selected(self, yes: bool = True):
-        """
-        Change self's background to green if yes or to normal color
-        (e.g. white in light mode) if not yes.
-        """
-        # Fixme: obsolete
-        background_color = cvars.get("display.color_for_selection", "LimeGreen")
-        self.setBackground(QBrush(QColor(background_color)) if yes
-                           else QBrush())
+    # def mark_user_selected(self, yes: bool = True):
+    #     """
+    #     Change self's background to green if yes or to normal color
+    #     (e.g. white in light mode) if not yes.
+    #     """
+    #     # Fixme: obsolete
+    #     background_color = cvars.get("display.color_for_selection", "LimeGreen")
+    #     self.setBackground(QBrush(QColor(background_color)) if yes
+    #                        else QBrush())
 
 # class TargetWidgetItem(QStandardItem):
 #     """
@@ -375,12 +376,9 @@
         item = self.model().itemFromIndex(index_)
         return item
 
-<<<<<<< HEAD
-=======
     def selected_items(self):
         return [self.item_from_index(index) for index in self.selectedIndexes()]
 
->>>>>>> afddf567
     # @Slot(MathObjectWidgetItem)
     # def _emit_apply_math_object(self, item):
     #     """
@@ -390,12 +388,9 @@
     #     """
     #     item.setSelected(False)
     #     self.apply_math_object_triggered.emit(item)
-<<<<<<< HEAD
-=======
 
     def current_item(self):
         return self.item_from_index(self.currentIndex())
->>>>>>> afddf567
 
     def item_from_logic(self, math_object) -> MathObjectWidgetItem:
         """
@@ -414,20 +409,6 @@
         if idx in range(len(items)):
             return items[idx]
 
-    # def accept_drops(self):
-    #     if (self.DragDropMode() is QAbstractItemView.DragDrop or
-    #             self.DragDropMode() is QAbstractItemView.DragOnly):
-    #         self.setDragDropMode(QAbstractItemView.DragDrop)
-    #     else:
-    #         self.setDragDropMode(QAbstractItemView.DropOnly)
-    #
-    # def accept_drags(self):
-    #     if (self.DragDropMode() is QAbstractItemView.DragDrop or
-    #             self.DragDropMode() is QAbstractItemView.DropOnly):
-    #         self.setDragDropMode(QAbstractItemView.DragDrop)
-    #     else:
-    #         self.setDragDropMode(QAbstractItemView.DragOnly)
-    #         self.setDragEnabled(True)
 
     def index_from_event(self, event):
         return self.indexAt(event.pos())
@@ -548,13 +529,7 @@
     this class and not _TargetLabel as this one also manages layouts!
     """
 
-<<<<<<< HEAD
-    # double_clicked = Signal()
-
-    def __init__(self, target=None, goal_count: str = ''):
-=======
     def __init__(self, target=None, goal_count: int = 0):
->>>>>>> afddf567
         """"
         Init self with a target (an instance of the class ProofStatePO)
         and a tag. If those are None, display an empty tag and '…' in
@@ -644,14 +619,9 @@
     def logic(self):
         return self.target
 
-<<<<<<< HEAD
-    # def mouseDoubleClickEvent(self, event):
-    #     self.double_clicked.emit()
-=======
     def replace_target(self, target):
         self.target_label.replace_target(target)
 
     def set_pending_goals_counter(self, pgn: int):
         text = _("Target") + " " + str(pgn) if pgn else _("Target")
         self.caption_label.setText(text)
->>>>>>> afddf567
