--- conflicted
+++ resolved
@@ -59,11 +59,7 @@
 from deaduction.pylib.server.exceptions import   FailedRequestError
 from deaduction.pylib.server            import   ServerInterface
 
-<<<<<<< HEAD
-from ._exercise_main_window_widgets      import ( ExerciseCentralWidget,
-=======
 from ._exercise_main_window_widgets     import ( ExerciseCentralWidget,
->>>>>>> 66da32de
                                                  ExerciseStatusBar,
                                                  ExerciseToolBar )
 
@@ -187,13 +183,10 @@
         self.servint.proof_state_change.connect(self.update_proof_state)
         self.servint.lean_file_changed.connect(self.__update_lean_editor)
         self.servint.proof_no_goals.connect(self.fireworks)
-<<<<<<< HEAD
         self.servint.effective_code_received.connect(
                                                 self.servint.history_replace)
-=======
         self.toolbar.change_exercise_action.triggered.connect(
                                                     self.change_exercise)
->>>>>>> 66da32de
         self.servint.nursery.start_soon(self.server_task)  # Start server task
 
     ###########
@@ -354,10 +347,6 @@
 
         async with qtrio.enter_emissions_channel(
                 signals=[self.lean_editor.editor_send_lean,
-<<<<<<< HEAD
-                         self.window_closed,
-=======
->>>>>>> 66da32de
                          self.toolbar.redo_action.triggered,
                          self.toolbar.undo_action.triggered,
                          self.toolbar.rewind.triggered,
@@ -385,7 +374,6 @@
                     self.journal.add_event(event=event, emw=self)
                     await self.process_async_signal(self.servint.history_undo)
 
-<<<<<<< HEAD
                 elif emission.is_from(self.toolbar.rewind.triggered):
                     event = ('button', 'history_rewind', '')
                     self.journal.add_event(event=event, emw=self)
@@ -394,8 +382,6 @@
                 elif emission.is_from(self.window_closed):
                     break
 
-=======
->>>>>>> 66da32de
                 elif emission.is_from(self.__action_triggered):
                     # emission.args[0] is the ActionButton triggered by user
                     action_symbol = emission.args[0].action.symbol
