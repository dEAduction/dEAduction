
from dataclasses import dataclass
from typing import Dict, List, Optional
from diff_match_patch import diff_match_patch

dmp = diff_match_patch()


@dataclass
class HistoryEntry:
    """
    Represents an entry in the editing history
    of a LeanFile.
    """

    label: str
    patch_backward: List[str]
    patch_forward: List[str]
    cursor_pos: int

    misc_info: Dict[str, any]


class LeanFile:
    """
    Class used to store a virtual, editable lean file, with editing
    history managment.
    """

    def __init__(self,
                 file_name="memory", init_txt="",
                 preamble=""       , afterword=""):

        self.file_name    = file_name
        self.history      = [
            HistoryEntry( label="init",
                          patch_backward=None,
                          patch_forward=None,
                          cursor_pos=0,
                          misc_info=dict )
        ]  # List[HistoryEntry]

        self.idx          = 0         # Current position in history
        self.target_idx   = 0         # Targeted position in history

        self.__txt          = init_txt  # Text at current position in history

        self.preamble     = ""        # Text inserted before content
        self.afterword    = ""        # Text inserted after content

        # Virtual cursor managment
        # /!\ IMPORTANT NOTE /!\
        # if you want to use the current_pos attribute in one of the class
        # functions, please do not refer to it directly, but retrieve it
        # in a variable first :
        #     current_pos = self.current_pos
        #     ...
        # in fact, retrieving current_pos calls a property function that
        # updates the cache state according to position in history.
        self.current_pos  = 0

    ################################
    # Apply history modifications
    ################################
    def __update(self):
        """
        Updates text cache and cursor position to
        corresponding state in history
        """

        ddir = int(self.target_idx > self.idx) - \
            int(self.target_idx < self.idx)

        # Update cursor position
        if self.target_idx != self.idx:
            self.__current_pos = self.history[self.target_idx].cursor_pos

        # Apply patches to text
        while self.target_idx != self.idx:
            hist_entry = self.history[self.idx]
            patch = hist_entry.patch_backward if ddir < 0 \
                else hist_entry.patch_forward

            # Apply patch
            self.__txt, _ = dmp.patch_apply(patch, self.__txt)

            # Update index and cursor position
            self.idx += ddir

    ################################
    # Virtual cursor managment
    ################################
    @property
    def current_pos(self):
        """
        Gets current cursor position in buffer string
        """
        self.__update()
        return self.__current_pos

    @current_pos.setter
    def current_pos(self, x: int):
        """
        Sets current cursor position in buffer string

        :param x: wanted new position.
        """

        self.__update()
        self.__current_pos = max(min(x, len(self.__txt) - 1), 0)

    def cursor_move_up(self, nlines: int):
        """
        Moves the cursor nlines up, at the beginning of the line

        :param nlines: number of lines to move up
        """

        idx    = self.current_pos
        while (idx > 0) and nlines >= 0:
            idx -= 1
            if self.__txt[idx] == "\n":
                nlines -= 1

        if idx > 0 :
            idx += 1  # Not at beginning of document, put the cursor
            # after the newline character

    def cursor_move_down(self, nlines: int):
        """
        Moves the cursor nlines down, at the beginning of the line

        :param nlines: number of lines to move down
        """

        idx    = self.current_pos
        leng   = len(self.__txt)
        while (idx < leng) and nlines >= 0:
            idx += 1
            if self.__txt[idx] == "\n":
                nlines -= 1

        self.current_pos = idx

    def cursor_move_to(self, lineno: int):
        """
        Move the cursor to the line lineto

        :param lineno: Line number (starting from 0)
        """

        txt = self.contents
        pos = 0

        for i in range(lineno - 1):
            pos_add = txt[pos:].find("\n")

            if pos_add < 0:  # No more newlines
                pos = len(txt) - 1
                break
            else:
                pos += pos_add + 1
        self.current_pos = pos

    def cursor_save(self):
        """
        Saves the current cursor position into the last
        history entry.
        """

        self.history[-1].cursor_pos = self.current_pos

    ################################
    # Actions
    ################################
    def insert( self, lbl, add_txt, move_cursor=True ):
        """
        Inserts text at cursor position, and update cursor position.

        :param lbl:         Label of the history entry of this modification
        :param add_txt:     The text to insert at the given cursor position
        :param misc_info:   Misc. info to store with history entry
        :param move_cursor: Move cursor after inserted text.
        """

        current_pos = self.current_pos
<<<<<<< HEAD
        next_txt = self.txt[:current_pos] \
                   + add_txt              \
                   + self.txt[current_pos:]
=======
        next_txt = self.__txt[:current_pos + 1]   \
            + add_txt                  \
            + self.__txt[current_pos + 1:]
>>>>>>> 40b27c07

        if move_cursor:
            current_pos += len(add_txt)

        self.state_add(lbl, next_txt, current_pos)

    def state_add(self,
                  label: str, next_txt: str,
                  current_pos: Optional[int] = None):
        """
        Adds a new state/entry in the history for the text.

        :param label: a label for the history entry
        :param next_txt: the new text state
        :param current_pos: Cursor position. None => Current cursor position
        """

        # Compute forward diff
        forward_diff  = dmp.patch_make(self.__txt, next_txt)
        backward_diff = dmp.patch_make(next_txt, self.__txt)

        # Compute cursor position
        current_pos = self.current_pos if current_pos is None else current_pos

        # Remove elements of history after index
        if self.target_idx < len(self.history):
            del self.history[self.target_idx + 1:]

        # Get current element of history and modify forward patch
        hist_entry = self.history[self.target_idx]
        hist_entry.patch_forward = forward_diff

        # Add new state element in history
        self.history.append( HistoryEntry(label=label,
                                          patch_backward=backward_diff,
                                          patch_forward=None,
                                          cursor_pos=current_pos,
                                          misc_info=dict()))

        # Modify history indexes, text buffer, and cursor position
        self.target_idx  = len(self.history) - 1
        self.idx         = self.target_idx
        self.__txt       = next_txt

        self.current_pos = current_pos

    def state_info_attach(self, **kwargs):
        """
        Attach info to the last history entry.

        Example usage:
            lean_file.state_info_attach( my_info = "This is info",
                                         second_info = "Another info")

            lean_file.state_info_attach( another = "You can also attach this")
        """

        self.__update()
        entry = self.history[self.idx]
        entry.misc_info.update(kwargs)

    ################################
    # History control
    ################################
    def undo(self):
        """
        Moves the history cursor one step backwards
        """
        self.target_idx -= 1
        if self.target_idx < 0:
            self.target_idx = 0

    def redo(self):
        """
        Moves the history cursor one step forward
        """
        self.target_idx += 1
        if self.target_idx >= len(self.history):
            self.target_idx = len(self.history) - 1

    def history_lbl(self):
        """
        Generator to retrieve the list of history labels.
        """

        # FIXME(florian): Find another generator to explore history ?
        return map(lambda x: x.label, self.history)

    ################################
    # Get file contents
    ################################
    @property
    def contents(self):
        """
        Retrieve the complete file contents.
        """
        self.__update()

        return self.preamble + self.__txt + self.afterword

    @property
    def inner_text(self):
        """
        Retrieve the inner text
        """
        self.__update()
        return self.__txt

    ################################
    # Other properties
    ################################
    @property
    def linecol(self):
        """
        Retrieve the current position as (line,col)

        :return: a tuple containing the line and the column position of
                 the cursor
        """
        current_pos = self.current_pos

        line = 0
        col  = 0
        idx  = 0

        while (idx <= current_pos) and (idx < len(self.__txt)):
            if self.__txt[idx] == "\n":
                col   = 0
                line += 1
            else:
                col += 1
            idx += 1

        return (line, col,)<|MERGE_RESOLUTION|>--- conflicted
+++ resolved
@@ -184,15 +184,8 @@
         """
 
         current_pos = self.current_pos
-<<<<<<< HEAD
         next_txt = self.txt[:current_pos] \
                    + add_txt              \
-                   + self.txt[current_pos:]
-=======
-        next_txt = self.__txt[:current_pos + 1]   \
-            + add_txt                  \
-            + self.__txt[current_pos + 1:]
->>>>>>> 40b27c07
 
         if move_cursor:
             current_pos += len(add_txt)
