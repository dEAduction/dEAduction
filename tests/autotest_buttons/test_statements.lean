--- conflicted
+++ resolved
@@ -243,46 +243,30 @@
   sorry
 end
 
-<<<<<<< HEAD
 -- Here we test that deaduction is not too powerfull, i.e. theorem.image_directe should NOT solve the goal
 -- (as the Lean `apply` tactic does, by unfolding the semi-reducible definition of inverse image)
 -- deaduction does not send the code `apply`, but `apply_with ... {md:=reducible}`)
-=======
->>>>>>> ed297302
 lemma exercise.test_theorem_target_2
-(x: X) (A: set X) (f: X → Y) (H: x ∈ A): 
+(x: X) (A: set X) (f: X → Y) (H: x ∈ A):
 x ∈ f ⁻¹' (f '' A)
 :=
 /- dEAduction
 AutoTest
-<<<<<<< HEAD
     theorem.image_directe success=Théorème_ajouté_au_contexte,
-=======
-    theorem.image_directe,
-    CQFD
->>>>>>> ed297302
 -/
 begin
   todo
 end
-<<<<<<< HEAD
-
-=======
--- error=pas_pu_être_appliqué
->>>>>>> ed297302
+
 
 lemma exercise.test_theorem_target_3
-(x: X) (A: set X) (f: X → Y) (H: x ∈ A): 
+(x: X) (A: set X) (f: X → Y) (H: x ∈ A):
 x ∈ f ⁻¹' (f '' A)
 :=
 /- dEAduction
 AutoTest
     definition.image_reciproque,
-<<<<<<< HEAD
     theorem.image_directe success=Théorème_appliqué,
-=======
-    theorem.image_directe,
->>>>>>> ed297302
     CQFD
 -/
 begin
