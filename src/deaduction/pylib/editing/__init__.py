
from dataclasses import dataclass
<<<<<<< HEAD
from typing import Dict, List
=======
from typing import Dict, List, Optional
>>>>>>> 40b27c07
from diff_match_patch import diff_match_patch

dmp = diff_match_patch()


@dataclass
class HistoryEntry:
    """
    Represents an entry in the editing history
    of a LeanFile.
    """

    label: str
    patch_backward: List[str]
    patch_forward: List[str]
    cursor_pos: int

    misc_info: Dict[str, any]


class LeanFile:
    """
    Class used to store a virtual, editable lean file, with editing
    history managment.
    """
<<<<<<< HEAD
=======

    def __init__(self,
                 file_name="memory", init_txt="",
                 preamble=""       , afterword=""):
>>>>>>> 40b27c07

    def __init__( self, file_name="memory", init_txt="" ):
        self.file_name    = file_name
        self.history      = [
            HistoryEntry( label="init",
                          patch_backward=None,
                          patch_forward=None,
                          cursor_pos=0,
                          misc_info=dict )
        ]  # List[HistoryEntry]
<<<<<<< HEAD
=======

        self.idx          = 0         # Current position in history
        self.target_idx   = 0         # Targeted position in history
>>>>>>> 40b27c07

        self.__txt          = init_txt  # Text at current position in history

<<<<<<< HEAD
        self.txt          = init_txt  # Text at current position in history
=======
        self.preamble     = ""        # Text inserted before content
        self.afterword    = ""        # Text inserted after content
>>>>>>> 40b27c07

        # Virtual cursor managment
        # /!\ IMPORTANT NOTE /!\
        # if you want to use the current_pos attribute in one of the class
        # functions, please do not refer to it directly, but retrieve it
        # in a variable first :
        #     current_pos = self.current_pos
        #     ...
        # in fact, retrieving current_pos calls a property function that
        # updates the cache state according to position in history.
        self.current_pos  = 0

    ################################
    # Apply history modifications
    ################################
    def __update(self):
        """
        Updates text cache and cursor position to
        corresponding state in history
        """

        ddir = int(self.target_idx > self.idx) - \
            int(self.target_idx < self.idx)

        # Update cursor position
        if self.target_idx != self.idx:
            self.__current_pos = self.history[self.target_idx].cursor_pos

        # Apply patches to text
        while self.target_idx != self.idx:
            hist_entry = self.history[self.idx]
            patch = hist_entry.patch_backward if ddir < 0 \
                else hist_entry.patch_forward

            # Apply patch
<<<<<<< HEAD
            self.txt, _ = dmp.patch_apply(patch, self.txt)
=======
            self.__txt, _ = dmp.patch_apply(patch, self.__txt)
>>>>>>> 40b27c07

            # Update index and cursor position
            self.idx += ddir

    ################################
    # Virtual cursor managment
    ################################
    @property
    def current_pos(self):
        """
        Gets current cursor position in buffer string
        """
        self.__update()
        return self.__current_pos

    @current_pos.setter
    def current_pos(self, x: int):
        """
        Sets current cursor position in buffer string

        :param x: wanted new position.
        """

        self.__update()
<<<<<<< HEAD
        self.__current_pos = max(min(x, len(self.txt) - 1), 0)
=======
        self.__current_pos = max(min(x, len(self.__txt) - 1), 0)
>>>>>>> 40b27c07

    def cursor_move_up(self, nlines: int):
        """
        Moves the cursor nlines up, at the beginning of the line

        :param nlines: number of lines to move up
        """

        idx    = self.current_pos
        while (idx > 0) and nlines >= 0:
            idx -= 1
            if self.__txt[idx] == "\n":
                nlines -= 1

        if idx > 0 :
            idx += 1  # Not at beginning of document, put the cursor
            # after the newline character

    def cursor_move_down(self, nlines: int):
        """
        Moves the cursor nlines down, at the beginning of the line

        :param nlines: number of lines to move down
        """

        idx    = self.current_pos
<<<<<<< HEAD
        leng   = len(self.txt)
        while (idx < leng) and nlines >= 0:
            idx += 1
            if self.txt[idx] == "\n":
=======
        leng   = len(self.__txt)
        while (idx < leng) and nlines >= 0:
            idx += 1
            if self.__txt[idx] == "\n":
>>>>>>> 40b27c07
                nlines -= 1

        self.current_pos = idx

    def cursor_move_to(self, lineno: int):
        """
        Move the cursor to the line lineto

        :param lineno: Line number (starting from 0)
        """

        txt = self.contents
        pos = 0

        for i in range(lineno - 1):
            pos_add = txt[pos:].find("\n")

            if pos_add < 0:  # No more newlines
                pos = len(txt) - 1
                break
            else:
                pos += pos_add + 1
        self.current_pos = pos

    def cursor_save(self):
        """
        Saves the current cursor position into the last
        history entry.
        """

        self.history[-1].cursor_pos = self.current_pos

    ################################
    # Actions
    ################################
    def insert( self, lbl, add_txt, move_cursor=True ):
        """
        Inserts text at cursor position, and update cursor position.

        :param lbl:         Label of the history entry of this modification
        :param add_txt:     The text to insert at the given cursor position
        :param misc_info:   Misc. info to store with history entry
        :param move_cursor: Move cursor after inserted text.
        """

        current_pos = self.current_pos
<<<<<<< HEAD
        next_txt = self.txt[:current_pos + 1]   \
            + add_txt                  \
            + self.txt[current_pos + 1:]
=======
        next_txt = self.__txt[:current_pos + 1]   \
            + add_txt                  \
            + self.__txt[current_pos + 1:]
>>>>>>> 40b27c07

        if move_cursor:
            current_pos += len(add_txt)

        self.state_add(lbl, next_txt, current_pos)

<<<<<<< HEAD
    def state_add(self, label: str, next_txt: str, current_pos: Optional[int] = None):
=======
    def state_add(self,
                  label: str, next_txt: str,
                  current_pos: Optional[int] = None):
>>>>>>> 40b27c07
        """
        Adds a new state/entry in the history for the text.

        :param label: a label for the history entry
        :param next_txt: the new text state
        :param current_pos: Cursor position. None => Current cursor position
        """

        # Compute forward diff
        forward_diff  = dmp.patch_make(self.__txt, next_txt)
        backward_diff = dmp.patch_make(next_txt, self.__txt)

        # Compute cursor position
        current_pos = self.current_pos if current_pos is None else current_pos

        # Remove elements of history after index
        if self.target_idx < len(self.history):
            del self.history[self.target_idx + 1:]

        # Get current element of history and modify forward patch
        hist_entry = self.history[self.target_idx]
        hist_entry.patch_forward = forward_diff

        # Add new state element in history
<<<<<<< HEAD
        self.history.append( HistoryEntry( label=lbl,
                                           patch_backward=backward_diff,
                                           patch_forward=None,
                                           cursor_pos=current_pos,
                                           misc_info=dict() ))
=======
        self.history.append( HistoryEntry(label=label,
                                          patch_backward=backward_diff,
                                          patch_forward=None,
                                          cursor_pos=current_pos,
                                          misc_info=dict()))
>>>>>>> 40b27c07

        # Modify history indexes, text buffer, and cursor position
        self.target_idx  = len(self.history) - 1
        self.idx         = self.target_idx
        self.__txt       = next_txt

        self.current_pos = current_pos

    def state_info_attach(self, **kwargs):
        """
        Attach info to the last history entry.

        Example usage:
            lean_file.state_info_attach( my_info = "This is info",
                                         second_info = "Another info")

            lean_file.state_info_attach( another = "You can also attach this")
        """

        self.__update()
        entry = self.history[self.idx]
        entry.misc_info.update(kwargs)

    ################################
    # History control
    ################################
    def undo(self):
        """
        Moves the history cursor one step backwards
        """
        self.target_idx -= 1
        if self.target_idx < 0:
            self.target_idx = 0

    def redo(self):
        """
        Moves the history cursor one step forward
        """
        self.target_idx += 1
        if self.target_idx >= len(self.history):
            self.target_idx = len(self.history) - 1

    def history_lbl(self):
        """
        Generator to retrieve the list of history labels.
        """

<<<<<<< HEAD
        #FIXME(florian): Find another generator to explore history ?
=======
        # FIXME(florian): Find another generator to explore history ?
>>>>>>> 40b27c07
        return map(lambda x: x.label, self.history)

    ################################
    # Get file contents
    ################################
    @property
    def contents(self):
        """
        Retrieve the complete file contents.
        """
        self.__update()

        return self.preamble + self.__txt + self.afterword

    @property
    def inner_text(self):
        """
        Retrieve the inner text
        """
        self.__update()
        return self.__txt

    ################################
    # Other properties
    ################################
    @property
    def linecol(self):
        """
        Retrieve the current position as (line,col)

        :return: a tuple containing the line and the column position of
                 the cursor
        """
        current_pos = self.current_pos

        line = 0
        col  = 0
        idx  = 0

        while (idx <= current_pos) and (idx < len(self.__txt)):
            if self.__txt[idx] == "\n":
                col   = 0
                line += 1
            else:
                col += 1
            idx += 1

        return (line, col,)<|MERGE_RESOLUTION|>--- conflicted
+++ resolved
@@ -1,10 +1,6 @@
 
 from dataclasses import dataclass
-<<<<<<< HEAD
-from typing import Dict, List
-=======
 from typing import Dict, List, Optional
->>>>>>> 40b27c07
 from diff_match_patch import diff_match_patch
 
 dmp = diff_match_patch()
@@ -30,15 +26,11 @@
     Class used to store a virtual, editable lean file, with editing
     history managment.
     """
-<<<<<<< HEAD
-=======
 
     def __init__(self,
                  file_name="memory", init_txt="",
                  preamble=""       , afterword=""):
->>>>>>> 40b27c07
-
-    def __init__( self, file_name="memory", init_txt="" ):
+
         self.file_name    = file_name
         self.history      = [
             HistoryEntry( label="init",
@@ -47,21 +39,14 @@
                           cursor_pos=0,
                           misc_info=dict )
         ]  # List[HistoryEntry]
-<<<<<<< HEAD
-=======
 
         self.idx          = 0         # Current position in history
         self.target_idx   = 0         # Targeted position in history
->>>>>>> 40b27c07
 
         self.__txt          = init_txt  # Text at current position in history
 
-<<<<<<< HEAD
-        self.txt          = init_txt  # Text at current position in history
-=======
         self.preamble     = ""        # Text inserted before content
         self.afterword    = ""        # Text inserted after content
->>>>>>> 40b27c07
 
         # Virtual cursor managment
         # /!\ IMPORTANT NOTE /!\
@@ -97,11 +82,7 @@
                 else hist_entry.patch_forward
 
             # Apply patch
-<<<<<<< HEAD
-            self.txt, _ = dmp.patch_apply(patch, self.txt)
-=======
             self.__txt, _ = dmp.patch_apply(patch, self.__txt)
->>>>>>> 40b27c07
 
             # Update index and cursor position
             self.idx += ddir
@@ -126,11 +107,7 @@
         """
 
         self.__update()
-<<<<<<< HEAD
-        self.__current_pos = max(min(x, len(self.txt) - 1), 0)
-=======
         self.__current_pos = max(min(x, len(self.__txt) - 1), 0)
->>>>>>> 40b27c07
 
     def cursor_move_up(self, nlines: int):
         """
@@ -157,17 +134,10 @@
         """
 
         idx    = self.current_pos
-<<<<<<< HEAD
-        leng   = len(self.txt)
-        while (idx < leng) and nlines >= 0:
-            idx += 1
-            if self.txt[idx] == "\n":
-=======
         leng   = len(self.__txt)
         while (idx < leng) and nlines >= 0:
             idx += 1
             if self.__txt[idx] == "\n":
->>>>>>> 40b27c07
                 nlines -= 1
 
         self.current_pos = idx
@@ -214,28 +184,18 @@
         """
 
         current_pos = self.current_pos
-<<<<<<< HEAD
-        next_txt = self.txt[:current_pos + 1]   \
-            + add_txt                  \
-            + self.txt[current_pos + 1:]
-=======
         next_txt = self.__txt[:current_pos + 1]   \
             + add_txt                  \
             + self.__txt[current_pos + 1:]
->>>>>>> 40b27c07
 
         if move_cursor:
             current_pos += len(add_txt)
 
         self.state_add(lbl, next_txt, current_pos)
 
-<<<<<<< HEAD
-    def state_add(self, label: str, next_txt: str, current_pos: Optional[int] = None):
-=======
     def state_add(self,
                   label: str, next_txt: str,
                   current_pos: Optional[int] = None):
->>>>>>> 40b27c07
         """
         Adds a new state/entry in the history for the text.
 
@@ -260,19 +220,11 @@
         hist_entry.patch_forward = forward_diff
 
         # Add new state element in history
-<<<<<<< HEAD
-        self.history.append( HistoryEntry( label=lbl,
-                                           patch_backward=backward_diff,
-                                           patch_forward=None,
-                                           cursor_pos=current_pos,
-                                           misc_info=dict() ))
-=======
         self.history.append( HistoryEntry(label=label,
                                           patch_backward=backward_diff,
                                           patch_forward=None,
                                           cursor_pos=current_pos,
                                           misc_info=dict()))
->>>>>>> 40b27c07
 
         # Modify history indexes, text buffer, and cursor position
         self.target_idx  = len(self.history) - 1
@@ -320,11 +272,7 @@
         Generator to retrieve the list of history labels.
         """
 
-<<<<<<< HEAD
-        #FIXME(florian): Find another generator to explore history ?
-=======
         # FIXME(florian): Find another generator to explore history ?
->>>>>>> 40b27c07
         return map(lambda x: x.label, self.history)
 
     ################################
